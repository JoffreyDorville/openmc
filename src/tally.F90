--- conflicted
+++ resolved
@@ -703,7 +703,6 @@
           if (survival_biasing) then
             ! No fission events occur if survival biasing is on -- need to
             ! calculate fraction of absorptions that would have resulted in
-<<<<<<< HEAD
             ! fission scaled by kappa-fission
             associate (nuc => nuclides(p % event_nuclide))
               if (micro_xs(p % event_nuclide) % absorption > ZERO .and. &
@@ -712,16 +711,6 @@
                      nuc % reactions(nuc % index_fission(1)) % Q_value * &
                      micro_xs(p % event_nuclide) % fission / &
                      micro_xs(p % event_nuclide) % absorption
-=======
-            ! fission scale by kappa-fission
-            associate (nuc => nuclides(p%event_nuclide))
-              if (micro_xs(p%event_nuclide)%absorption > ZERO .and. &
-                   nuc%fissionable) then
-                score = p%absorb_wgt * &
-                     nuc%reactions(nuc%index_fission(1))%Q_value * &
-                     micro_xs(p%event_nuclide)%fission / &
-                     micro_xs(p%event_nuclide)%absorption * flux
->>>>>>> ab432ac1
               end if
             end associate
           else
@@ -730,21 +719,12 @@
             ! All fission events will contribute, so again we can use
             ! particle's weight entering the collision as the estimate for
             ! the fission energy production rate
-<<<<<<< HEAD
             associate (nuc => nuclides(p % event_nuclide))
               if (nuc % fissionable) then
                 score = p % last_wgt * &
                      nuc % reactions(nuc % index_fission(1)) % Q_value * &
                      micro_xs(p % event_nuclide) % fission / &
                      micro_xs(p % event_nuclide) % absorption
-=======
-            associate (nuc => nuclides(p%event_nuclide))
-              if (nuc%fissionable) then
-                score = p%last_wgt * &
-                     nuc%reactions(nuc%index_fission(1))%Q_value * &
-                     micro_xs(p%event_nuclide)%fission / &
-                     micro_xs(p%event_nuclide)%absorption * flux
->>>>>>> ab432ac1
               end if
             end associate
           end if
