--- conflicted
+++ resolved
@@ -5,7 +5,7 @@
   use error,            only: fatal_error
   use geometry_header
   use global
-  use math,             only: t_percentile, calc_pn, calc_rn, evaluate_legendre
+  use math,             only: t_percentile, calc_pn, calc_rn
   use mesh,             only: get_mesh_bin, bin_to_mesh_indices, &
                               get_mesh_indices, mesh_indices_to_bin, &
                               mesh_intersects_2d, mesh_intersects_3d
@@ -34,20 +34,20 @@
                                   atom_density, flux)
       import Particle
       import TallyObject
-      type(Particle),          intent(in)    :: p
-      type(TallyObject), pointer, intent(inout) :: t
-      integer,                    intent(in)    :: start_index
-      integer,                    intent(in)    :: i_nuclide
-      integer,                    intent(in)    :: filter_index   ! for % results
-      real(8),                    intent(in)    :: flux           ! flux estimate
-      real(8),                    intent(in)    :: atom_density   ! atom/b-cm
+      type(Particle),    intent(in)    :: p
+      type(TallyObject), intent(inout) :: t
+      integer,            intent(in)   :: start_index
+      integer,            intent(in)   :: i_nuclide
+      integer,            intent(in)   :: filter_index   ! for % results
+      real(8),            intent(in)   :: flux           ! flux estimate
+      real(8),            intent(in)   :: atom_density   ! atom/b-cm
     end subroutine score_general_intfc
 
     subroutine get_scoring_bins_intfc(p, i_tally, found_bin)
       import Particle
-      type(Particle), intent(in)    :: p
-      integer,          intent(in)  :: i_tally
-      logical,          intent(out) :: found_bin
+      type(Particle), intent(in)  :: p
+      integer,        intent(in)  :: i_tally
+      logical,        intent(out) :: found_bin
     end subroutine get_scoring_bins_intfc
 
   end interface
@@ -79,15 +79,6 @@
 
   subroutine score_general_ce(p, t, start_index, filter_index, i_nuclide, &
        atom_density, flux)
-<<<<<<< HEAD
-    type(Particle),          intent(in)    :: p
-    type(TallyObject), pointer, intent(inout) :: t
-    integer,                    intent(in)    :: start_index
-    integer,                    intent(in)    :: i_nuclide
-    integer,                    intent(in)    :: filter_index   ! for % results
-    real(8),                    intent(in)    :: flux           ! flux estimate
-    real(8),                    intent(in)    :: atom_density   ! atom/b-cm
-=======
     type(Particle),    intent(in)    :: p
     type(TallyObject), intent(inout) :: t
     integer,           intent(in)    :: start_index
@@ -95,7 +86,6 @@
     integer,           intent(in)    :: filter_index   ! for % results
     real(8),           intent(in)    :: flux           ! flux estimate
     real(8),           intent(in)    :: atom_density   ! atom/b-cm
->>>>>>> ff4a4f11
 
     integer :: i                    ! loop index for scoring bins
     integer :: l                    ! loop index for nuclides in material
@@ -114,14 +104,7 @@
     real(8) :: score                ! analog tally score
     real(8) :: macro_total          ! material macro total xs
     real(8) :: macro_scatt          ! material macro scatt xs
-    real(8) :: uvw(3)               ! particle direction
     real(8) :: E                    ! particle energy
-<<<<<<< HEAD
-    type(Material),    pointer :: mat
-    type(Reaction),    pointer :: rxn
-    type(Nuclide_CE),  pointer :: nuc
-=======
->>>>>>> ff4a4f11
 
     i = 0
     SCORE_LOOP: do q = 1, t % n_user_score_bins
@@ -808,26 +791,22 @@
 
   subroutine score_general_mg(p, t, start_index, filter_index, i_nuclide, &
        atom_density, flux)
-    type(Particle),          intent(in)       :: p
-    type(TallyObject), pointer, intent(inout) :: t
-    integer,                    intent(in)    :: start_index
-    integer,                    intent(in)    :: i_nuclide
-    integer,                    intent(in)    :: filter_index   ! for % results
-    real(8),                    intent(in)    :: flux           ! flux estimate
-    real(8),                    intent(in)    :: atom_density   ! atom/b-cm
+    type(Particle),    intent(in)    :: p
+    type(TallyObject), intent(inout) :: t
+    integer,           intent(in)    :: start_index
+    integer,           intent(in)    :: i_nuclide
+    integer,           intent(in)    :: filter_index   ! for % results
+    real(8),           intent(in)    :: flux           ! flux estimate
+    real(8),           intent(in)    :: atom_density   ! atom/b-cm
 
     integer :: i                    ! loop index for scoring bins
     integer :: q                    ! loop index for scoring bins
     integer :: score_bin            ! scoring bin, e.g. SCORE_FLUX
     integer :: score_index          ! scoring bin index
-    integer :: g                    ! Group of interest
     real(8) :: score                ! analog tally score
     real(8) :: macro_total          ! material macro total xs
     real(8) :: macro_scatt          ! material macro scatt xs
     real(8) :: micro_abs            ! nuclidic microscopic abs
-    class(Nuclide_MG),  pointer :: nuc
-
-    if (i_nuclide > 0) nuc => nuclides_MG(i_nuclide) % obj
 
     i = 0
     SCORE_LOOP: do q = 1, t % n_user_score_bins
@@ -880,8 +859,10 @@
 
         else
           if (i_nuclide > 0) then
-            score = nuc % get_xs(p % g, 'total', UVW=p % coord(i) % uvw) * &
-                 atom_density * flux
+            associate (nuc => nuclides_MG(i_nuclide) % obj)
+              score = nuc % get_xs(p % g, 'total', UVW=p % coord(i) % uvw) * &
+                   atom_density * flux
+            end associate
           else
             score = material_xs % total * flux
           end if
@@ -920,8 +901,10 @@
         else
           ! Note SCORE_SCATTER_N not available for tracklength/collision.
           if (i_nuclide > 0) then
-            score = nuc % get_xs(p % g, 'scatter', UVW=p % coord(i) % uvw) * &
-                 atom_density * flux
+            associate (nuc => nuclides_MG(i_nuclide) % obj)
+              score = nuc % get_xs(p % g, 'scatter', UVW=p % coord(i) % uvw) * &
+                   atom_density * flux
+            end associate
           else
             ! Get the scattering x/s (stored in % elastic)
             score = material_xs % elastic * flux
@@ -929,8 +912,10 @@
         end if
 
         if (i_nuclide > 0) then
-          score = score * nuc % get_xs(p % g, 'f_mu/mult', p % last_g, &
-                                       p % last_uvw, p % mu)
+          associate (nuc => nuclides_MG(i_nuclide) % obj)
+            score = score * nuc % get_xs(p % g, 'f_mu/mult', p % last_g, &
+                                         p % last_uvw, p % mu)
+          end associate
         else
           score = score / &
                macro_xs(p % material) % obj % get_xs(p % g, 'mult', &
@@ -952,8 +937,10 @@
         score = p % last_wgt
 
         if (i_nuclide > 0) then
-          score = score * nuc % get_xs(p % g, 'f_mu/mult', p % last_g, &
-                                       p % last_uvw, p % mu)
+          associate (nuc => nuclides_MG(i_nuclide) % obj)
+            score = score * nuc % get_xs(p % g, 'f_mu/mult', p % last_g, &
+                                         p % last_uvw, p % mu)
+          end associate
         else
           score = score / &
                macro_xs(p % material) % obj % get_xs(p % g, 'mult', &
@@ -975,8 +962,10 @@
         score = p % last_wgt
 
         if (i_nuclide > 0) then
-          score = score * nuc % get_xs(p % g, 'f_mu/mult', p % last_g, &
-                                       p % last_uvw, p % mu)
+          associate (nuc => nuclides_MG(i_nuclide) % obj)
+            score = score * nuc % get_xs(p % g, 'f_mu/mult', p % last_g, &
+                                         p % last_uvw, p % mu)
+          end associate
         else
           score = score / &
                macro_xs(p % material) % obj % get_xs(p % g, 'mult', &
@@ -994,8 +983,10 @@
         ! neutrons exiting a reaction with neutrons in the exit channel
         score = p % wgt
         if (i_nuclide > 0) then
-          score = score * nuc % get_xs(p % g, 'f_mu', p % last_g, &
-                                       p % last_uvw, p % mu)
+          associate (nuc => nuclides_MG(i_nuclide) % obj)
+            score = score * nuc % get_xs(p % g, 'f_mu', p % last_g, &
+                                         p % last_uvw, p % mu)
+          end associate
         end if
 
 
@@ -1011,8 +1002,10 @@
         ! neutrons exiting a reaction with neutrons in the exit channel
         score = p % wgt
         if (i_nuclide > 0) then
-          score = score * nuc % get_xs(p % g, 'f_mu', p % last_g, &
-                                       p % last_uvw, p % mu)
+          associate (nuc => nuclides_MG(i_nuclide) % obj)
+            score = score * nuc % get_xs(p % g, 'f_mu', p % last_g, &
+                                         p % last_uvw, p % mu)
+          end associate
         end if
 
 
@@ -1028,8 +1021,10 @@
         ! neutrons exiting a reaction with neutrons in the exit channel
         score = p % wgt
         if (i_nuclide > 0) then
-          score = score * nuc % get_xs(p % g, 'f_mu', p % last_g, &
-                                       p % last_uvw, p % mu)
+          associate (nuc => nuclides_MG(i_nuclide) % obj)
+            score = score * nuc % get_xs(p % g, 'f_mu', p % last_g, &
+                                         p % last_uvw, p % mu)
+          end associate
         end if
 
 
@@ -1073,8 +1068,10 @@
 
         else
           if (i_nuclide > 0) then
-            score = nuc % get_xs(p % g, 'absorption', UVW=p % coord(i) % uvw) &
-                 * atom_density * flux
+            associate (nuc => nuclides_MG(i_nuclide) % obj)
+              score = nuc % get_xs(p % g, 'absorption', UVW=p % coord(i) % uvw) &
+                   * atom_density * flux
+            end associate
           else
             score = material_xs % absorption * flux
           end if
@@ -1087,29 +1084,35 @@
             ! No fission events occur if survival biasing is on -- need to
             ! calculate fraction of absorptions that would have resulted in
             ! fission
-            micro_abs = nuc % get_xs(p % g, 'absorption', UVW=p % coord(i) % uvw)
-            if (micro_abs > ZERO) then
-              score = p % absorb_wgt * &
-                   nuc % get_xs(p % g, 'fission', UVW=p % coord(i) % uvw) &
-                   / micro_abs
-            else
-              score = ZERO
-            end if
+            associate (nuc => nuclides_MG(i_nuclide) % obj)
+              micro_abs = nuc % get_xs(p % g, 'absorption', UVW=p % coord(i) % uvw)
+              if (micro_abs > ZERO) then
+                score = p % absorb_wgt * &
+                     nuc % get_xs(p % g, 'fission', UVW=p % coord(i) % uvw) &
+                     / micro_abs
+              else
+                score = ZERO
+              end if
+            end associate
           else
             ! Skip any non-absorption events
             if (p % event == EVENT_SCATTER) cycle SCORE_LOOP
             ! All fission events will contribute, so again we can use
             ! particle's weight entering the collision as the estimate for the
             ! fission reaction rate
-            score = p % last_wgt &
-                 * nuc % get_xs(p % g, 'fission', UVW=p % coord(i) % uvw) &
-                 / nuc % get_xs(p % g, 'absorption', UVW=p % coord(i) % uvw)
+            associate (nuc => nuclides_MG(i_nuclide) % obj)
+              score = p % last_wgt &
+                   * nuc % get_xs(p % g, 'fission', UVW=p % coord(i) % uvw) &
+                   / nuc % get_xs(p % g, 'absorption', UVW=p % coord(i) % uvw)
+            end associate
           end if
 
         else
           if (i_nuclide > 0) then
-            score = nuc % get_xs(p % g, 'fission', UVW=p % coord(i) % uvw) * &
-                 atom_density * flux
+            associate (nuc => nuclides_MG(i_nuclide) % obj)
+              score = nuc % get_xs(p % g, 'fission', UVW=p % coord(i) % uvw) * &
+                   atom_density * flux
+            end associate
           else
             score = material_xs % fission * flux
           end if
@@ -1133,14 +1136,16 @@
             ! No fission events occur if survival biasing is on -- need to
             ! calculate fraction of absorptions that would have resulted in
             ! nu-fission
-            micro_abs = nuc % get_xs(p % g, 'absorption', UVW=p % coord(i) % uvw)
-            if (micro_abs > ZERO) then
-              score = p % absorb_wgt * &
-                   nuc % get_xs(p % g, 'fission', UVW=p % coord(i) % uvw) / &
-                   micro_abs
-            else
-              score = ZERO
-            end if
+            associate (nuc => nuclides_MG(i_nuclide) % obj)
+              micro_abs = nuc % get_xs(p % g, 'absorption', UVW=p % coord(i) % uvw)
+              if (micro_abs > ZERO) then
+                score = p % absorb_wgt * &
+                     nuc % get_xs(p % g, 'fission', UVW=p % coord(i) % uvw) / &
+                     micro_abs
+              else
+                score = ZERO
+              end if
+            end associate
           else
             ! Skip any non-fission events
             if (.not. p % fission) cycle SCORE_LOOP
@@ -1154,8 +1159,10 @@
 
         else
           if (i_nuclide > 0) then
-            score = nuc % get_xs(p % g, 'nu_fission', UVW=p % coord(i) % uvw) &
-                 * atom_density * flux
+            associate (nuc => nuclides_MG(i_nuclide) % obj)
+              score = nuc % get_xs(p % g, 'nu_fission', UVW=p % coord(i) % uvw) &
+                   * atom_density * flux
+          end associate
           else
             score = material_xs % nu_fission * flux
           end if
@@ -1163,36 +1170,43 @@
 
 
       case (SCORE_KAPPA_FISSION)
+        ! Determine kappa-fission cross section
+        score = ZERO
         if (t % estimator == ESTIMATOR_ANALOG) then
           if (survival_biasing) then
             ! No fission events occur if survival biasing is on -- need to
             ! calculate fraction of absorptions that would have resulted in
             ! fission scale by kappa-fission
-            micro_abs = nuc % get_xs(p % g, 'absorption', UVW=p % coord(i) % uvw)
-            if (micro_abs > ZERO) then
-              score = p % absorb_wgt * &
-                   nuc % get_xs(p % g, 'k_fission', UVW=p % coord(i) % uvw) / &
-                   micro_abs
-            else
-              score = ZERO
-            end if
+            associate (nuc => nuclides_MG(i_nuclide) % obj)
+              micro_abs = nuc % get_xs(p % g, 'absorption', UVW=p % coord(i) % uvw)
+              if (micro_abs > ZERO) then
+                score = p % absorb_wgt * &
+                     nuc % get_xs(p % g, 'k_fission', UVW=p % coord(i) % uvw) / &
+                     micro_abs
+              end if
+            end associate
           else
             ! Skip any non-absorption events
             if (p % event == EVENT_SCATTER) cycle SCORE_LOOP
             ! All fission events will contribute, so again we can use
             ! particle's weight entering the collision as the estimate for
             ! the fission energy production rate
-            score = p % last_wgt * &
-                 nuc % get_xs(p % g, 'k_fission', UVW=p % coord(i) % uvw) / &
-                 nuc % get_xs(p % g, 'absorption', UVW=p % coord(i) % uvw)
+            associate (nuc => nuclides_MG(i_nuclide) % obj)
+              score = p % last_wgt * &
+                   nuc % get_xs(p % g, 'k_fission', UVW=p % coord(i) % uvw) / &
+                   nuc % get_xs(p % g, 'absorption', UVW=p % coord(i) % uvw)
+            end associate
           end if
 
         else
           if (i_nuclide > 0) then
-            score = nuc % get_xs(p % g, 'k_fission', UVW=p % coord(i) % uvw) &
-                 * atom_density * flux
-          else
-            score = material_xs % kappa_fission * flux
+            associate (nuc => nuclides_MG(i_nuclide) % obj)
+              score = nuc % get_xs(p % g, 'k_fission', UVW=p % coord(i) % uvw) &
+                   * atom_density * flux
+            end associate
+          else
+            score = macro_xs(p % material) % obj % get_xs(p % g, 'k_fission', &
+                                                          UVW=p % coord(i) % uvw)
           end if
         end if
 
@@ -1219,13 +1233,13 @@
 
   subroutine expand_and_score(p, t, score_index, filter_index, score_bin, &
                               score, i)
-    type(Particle),             intent(in)    :: p
-    type(TallyObject), pointer, intent(inout) :: t
-    integer,                    intent(inout) :: score_index
-    integer,                    intent(in)    :: filter_index ! for % results
-    integer,                    intent(in)    :: score_bin    ! score of concern
-    real(8),                    intent(inout) :: score        ! data to score
-    integer,                    intent(inout) :: i            ! Working index
+    type(Particle),    intent(in)    :: p
+    type(TallyObject), intent(inout) :: t
+    integer,           intent(inout) :: score_index
+    integer,           intent(in)    :: filter_index ! for % results
+    integer,           intent(in)    :: score_bin    ! score of concern
+    real(8),           intent(inout) :: score        ! data to score
+    integer,           intent(inout) :: i            ! Working index
 
     integer :: num_nm ! Number of N,M orders in harmonic
     integer :: n      ! Moment loop index
@@ -1334,9 +1348,9 @@
   subroutine score_all_nuclides(p, i_tally, flux, filter_index)
 
     type(Particle), intent(in) :: p
-    integer,           intent(in) :: i_tally
-    real(8),           intent(in) :: flux
-    integer,           intent(in) :: filter_index
+    integer,        intent(in) :: i_tally
+    real(8),        intent(in) :: flux
+    integer,        intent(in) :: filter_index
 
     integer :: i             ! loop index for nuclides in material
     integer :: i_nuclide     ! index in nuclides array
@@ -1493,18 +1507,10 @@
 ! neutrons produced with different energies.
 !===============================================================================
 
-<<<<<<< HEAD
   subroutine score_fission_eout_ce(p, t, i_score)
-
-    type(Particle), intent(in) :: p
-    type(TallyObject), pointer       :: t
-    integer, intent(in)              :: i_score ! index for score
-=======
-  subroutine score_fission_eout(p, t, i_score)
     type(Particle), intent(in) :: p
     type(TallyObject), intent(inout) :: t
     integer, intent(in)        :: i_score ! index for score
->>>>>>> ff4a4f11
 
     integer :: i             ! index of outgoing energy filter
     integer :: n             ! number of energies on filter
@@ -1555,11 +1561,10 @@
 
   end subroutine score_fission_eout_ce
 
-    subroutine score_fission_eout_mg(p, t, i_score)
-
-    type(Particle), intent(in) :: p
-    type(TallyObject), pointer :: t
-    integer, intent(in)        :: i_score ! index for score
+  subroutine score_fission_eout_mg(p, t, i_score)
+    type(Particle),    intent(in)    :: p
+    type(TallyObject), intent(inout) :: t
+    integer,           intent(in)    :: i_score ! index for score
 
     integer :: i             ! index of outgoing energy filter
     integer :: n             ! number of energies on filter
@@ -1628,7 +1633,7 @@
 
   subroutine score_fission_delayed_eout(p, t, i_score)
 
-    type(Particle), intent(in)    :: p
+    type(Particle), intent(in)       :: p
     type(TallyObject), intent(inout) :: t
     integer, intent(in)              :: i_score ! index for score
 
@@ -1755,7 +1760,7 @@
   subroutine score_tracklength_tally(p, distance)
 
     type(Particle), intent(in) :: p
-    real(8),           intent(in) :: distance
+    real(8),        intent(in) :: distance
 
     integer :: i
     integer :: i_tally
@@ -1868,8 +1873,8 @@
   subroutine score_tl_on_mesh(p, i_tally, d_track)
 
     type(Particle), intent(in) :: p
-    integer,           intent(in) :: i_tally
-    real(8),           intent(in) :: d_track
+    integer,        intent(in) :: i_tally
+    real(8),        intent(in) :: d_track
 
     integer :: i                    ! loop index for filter/score bins
     integer :: j                    ! loop index for direction
@@ -1897,7 +1902,7 @@
     real(8) :: phi
     type(TallyObject), pointer :: t
     type(RegularMesh), pointer :: m
-    type(Material), pointer :: mat
+    type(Material),    pointer :: mat
 
     t => tallies(i_tally)
     matching_bins(1:t%n_filters) = 1
@@ -2261,9 +2266,9 @@
 
   subroutine get_scoring_bins_ce(p, i_tally, found_bin)
 
-    type(Particle), intent(in) :: p
-    integer,          intent(in)  :: i_tally
-    logical,          intent(out) :: found_bin
+    type(Particle), intent(in)  :: p
+    integer,        intent(in)  :: i_tally
+    logical,        intent(out) :: found_bin
 
     integer :: i ! loop index for filters
     integer :: j
@@ -2466,9 +2471,9 @@
 
   subroutine get_scoring_bins_mg(p, i_tally, found_bin)
 
-    type(Particle), intent(in) :: p
-    integer,          intent(in)  :: i_tally
-    logical,          intent(out) :: found_bin
+    type(Particle), intent(in)  :: p
+    integer,        intent(in)  :: i_tally
+    logical,        intent(out) :: found_bin
 
     integer :: i ! loop index for filters
     integer :: j
