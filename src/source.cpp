--- conflicted
+++ resolved
@@ -364,23 +364,6 @@
       break;
     }
 
-<<<<<<< HEAD
-    //particle is good, convert to openmc-formalism
-    site_.r.x=mcpl_particle->position[0];
-    site_.r.y=mcpl_particle->position[1];
-    site_.r.z=mcpl_particle->position[2];
-
-    site_.u.x=mcpl_particle->direction[0];
-    site_.u.y=mcpl_particle->direction[1];
-    site_.u.z=mcpl_particle->direction[2];
-
-    //mcpl stores kinetic energy in MeV
-    site_.E=mcpl_particle->ekin*1e6;
-    //mcpl stores time in ms
-    site_.time=mcpl_particle->time*1e-3;
-    site_.wgt=mcpl_particle->weight;
-    sites_[i]=site_;
-=======
     // particle is good, convert to openmc-formalism
     site_.r.x = mcpl_particle->position[0];
     site_.r.y = mcpl_particle->position[1];
@@ -397,7 +380,6 @@
     site_.wgt = mcpl_particle->weight;
     site_.delayed_group = 0;
     sites_[i] = site_;
->>>>>>> 2b7fa8fd
   }
   mcpl_close_file(mcpl_file);
 }
