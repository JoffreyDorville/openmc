--- conflicted
+++ resolved
@@ -1,15 +1,11 @@
 #!/usr/bin/env python
 
-<<<<<<< HEAD
 """
 Download ENDF/B-VII.1 incident neutron ACE data and incident photon ENDF data
 from NNDC and convert it to an HDF5 library for use with OpenMC. This data is
 used for OpenMC's regression test suite.
 """
 
-from __future__ import print_function
-=======
->>>>>>> 6cb13395
 import os
 import shutil
 import subprocess
@@ -33,15 +29,12 @@
 )
 parser.add_argument('-b', '--batch', action='store_true',
                     help='supresses standard in')
-<<<<<<< HEAD
 parser.add_argument('-n', '--neutron-only', action='store_true',
                     help='Whether to exclude photon interaction/atomic data')
-=======
 parser.add_argument('--libver', choices=['earliest', 'latest'],
                     default='earliest', help="Output HDF5 versioning. Use "
                     "'earliest' for backwards compatibility or 'latest' for "
                     "performance")
->>>>>>> 6cb13395
 args = parser.parse_args()
 
 base_url = 'http://www.nndc.bnl.gov/endf/b7.1/aceFiles/'
@@ -165,19 +158,14 @@
 # Call the ace-to-hdf5 conversion script
 pwd = os.path.dirname(os.path.realpath(__file__))
 ace2hdf5 = os.path.join(pwd, 'openmc-ace-to-hdf5')
-<<<<<<< HEAD
-subprocess.call([ace2hdf5, '-d', 'nndc_hdf5', '--fission_energy_release',
-                 fer_file] + ace_files)
+subprocess.call([ace2hdf5,
+                 '-d', 'nndc_hdf5',
+                 '--fission_energy_release', fer_file,
+                 '--libver', args.libver] + ace_files)
 
 # Generate photo interaction library files
 if not args.neutron_only:
     pwd = os.path.dirname(os.path.realpath(__file__))
     photo_endf = os.path.join(pwd, 'openmc-get-photon-data')
     subprocess.call([photo_endf, '-c', 'cross_sections.xml'],
-                    cwd='nndc_hdf5')
-=======
-subprocess.call([ace2hdf5,
-                 '-d', 'nndc_hdf5',
-                 '--fission_energy_release', fer_file,
-                 '--libver', args.libver] + ace_files)
->>>>>>> 6cb13395
+                    cwd='nndc_hdf5')