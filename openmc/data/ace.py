"""This module is for reading ACE-format cross sections. ACE stands for "A
Compact ENDF" format and originated from work on MCNP_. It is used in a number
of other Monte Carlo particle transport codes.

ACE-format cross sections are typically generated from ENDF_ files through a
cross section processing program like NJOY_. The ENDF data consists of tabulated
thermal data, ENDF/B resonance parameters, distribution parameters in the
unresolved resonance region, and tabulated data in the fast region. After the
ENDF data has been reconstructed and Doppler-broadened, the ACER module
generates ACE-format cross sections.

.. _MCNP: https://laws.lanl.gov/vhosts/mcnp.lanl.gov/
.. _NJOY: http://t2.lanl.gov/codes.shtml
.. _ENDF: http://www.nndc.bnl.gov/endf

"""

from os import SEEK_CUR
from pathlib import PurePath
import struct
import sys

import numpy as np

from openmc.mixin import EqualityMixin
<<<<<<< HEAD
import openmc.checkvalue as cv
from .data import ATOMIC_SYMBOL
from .endf import ENDF_FLOAT_RE


def get_metadata(zaid, metastable_scheme='nndc'):
    """Return basic identifying data for a nuclide with a given ZAID.

    Parameters
    ----------
    zaid : int
        ZAID (1000*Z + A) obtained from a library
    metastable_scheme : {'nndc', 'mcnp'}
        Determine how ZAID identifiers are to be interpreted in the case of
        a metastable nuclide. Because the normal ZAID (=1000*Z + A) does not
        encode metastable information, different conventions are used among
        different libraries. In MCNP libraries, the convention is to add 400
        for a metastable nuclide except for Am242m, for which 95242 is
        metastable and 95642 (or 1095242 in newer libraries) is the ground
        state. For NNDC libraries, ZAID is given as 1000*Z + A + 100*m.

    Returns
    -------
    name : str
        Name of the table
    element : str
        The atomic symbol of the isotope in the table; e.g., Zr.
    Z : int
        Number of protons in the nucleus
    mass_number : int
        Number of nucleons in the nucleus
    metastable : int
        Metastable state of the nucleus. A value of zero indicates ground state.

    """

    cv.check_type('zaid', zaid, int)
    cv.check_value('metastable_scheme', metastable_scheme, ['nndc', 'mcnp'])

    Z = zaid // 1000
    mass_number = zaid % 1000

    if metastable_scheme == 'mcnp':
        if zaid > 1000000:
            # New SZA format
            Z = Z % 1000
            if zaid == 1095242:
                metastable = 0
            else:
                metastable = zaid // 1000000
        else:
            if zaid == 95242:
                metastable = 1
            elif zaid == 95642:
                metastable = 0
            else:
                metastable = 1 if mass_number > 300 else 0
    elif metastable_scheme == 'nndc':
        metastable = 1 if mass_number > 300 else 0

    while mass_number > 3 * Z:
        mass_number -= 100

    # Determine name
    element = ATOMIC_SYMBOL[Z]
    name = '{}{}'.format(element, mass_number)
    if metastable > 0:
        name += '_m{}'.format(metastable)

    return (name, element, Z, mass_number, metastable)

=======
from openmc.data.endf import _ENDF_FLOAT_RE
>>>>>>> a7869dce

def ascii_to_binary(ascii_file, binary_file):
    """Convert an ACE file in ASCII format (type 1) to binary format (type 2).

    Parameters
    ----------
    ascii_file : str
        Filename of ASCII ACE file
    binary_file : str
        Filename of binary ACE file to be written

    """

    # Open ASCII file
    ascii = open(ascii_file, 'r')

    # Set default record length
    record_length = 4096

    # Read data from ASCII file
    lines = ascii.readlines()
    ascii.close()

    # Open binary file
    binary = open(binary_file, 'wb')

    idx = 0

    while idx < len(lines):
        # check if it's a > 2.0.0 version header
        if lines[idx].split()[0][1] == '.':
            if lines[idx + 1].split()[3] == '3':
                idx = idx + 3
            else:
                raise NotImplementedError('Only backwards compatible ACE'
                                          'headers currently supported')
        # Read/write header block
        hz = lines[idx][:10].encode('UTF-8')
        aw0 = float(lines[idx][10:22])
        tz = float(lines[idx][22:34])
        hd = lines[idx][35:45].encode('UTF-8')
        hk = lines[idx + 1][:70].encode('UTF-8')
        hm = lines[idx + 1][70:80].encode('UTF-8')
        binary.write(struct.pack(str('=10sdd10s70s10s'), hz, aw0, tz, hd, hk, hm))

        # Read/write IZ/AW pairs
        data = ' '.join(lines[idx + 2:idx + 6]).split()
        iz = list(map(int, data[::2]))
        aw = list(map(float, data[1::2]))
        izaw = [item for sublist in zip(iz, aw) for item in sublist]
        binary.write(struct.pack(str('=' + 16*'id'), *izaw))

        # Read/write NXS and JXS arrays. Null bytes are added at the end so
        # that XSS will start at the second record
        nxs = list(map(int, ' '.join(lines[idx + 6:idx + 8]).split()))
        jxs = list(map(int, ' '.join(lines[idx + 8:idx + 12]).split()))
        binary.write(struct.pack(str('=16i32i{0}x'.format(record_length - 500)),
                                 *(nxs + jxs)))

        # Read/write XSS array. Null bytes are added to form a complete record
        # at the end of the file
        n_lines = (nxs[0] + 3)//4
        xss = list(map(float, ' '.join(lines[
            idx + 12:idx + 12 + n_lines]).split()))
        extra_bytes = record_length - ((len(xss)*8 - 1) % record_length + 1)
        binary.write(struct.pack(str('={0}d{1}x'.format(nxs[0], extra_bytes)),
                                 *xss))

        # Advance to next table in file
        idx += 12 + n_lines

    # Close binary file
    binary.close()


def get_table(filename, name=None):
    """Read a single table from an ACE file

    Parameters
    ----------
    filename : str
        Path of the ACE library to load table from
    name : str, optional
        Name of table to load, e.g. '92235.71c'

    Returns
    -------
    openmc.data.ace.Table
        ACE table with specified name. If no name is specified, the first table
        in the file is returned.

    """

    lib = Library(filename)
    if name is None:
        return lib.tables[0]
    else:
        for table in lib.tables:
            if table.name == name:
                return table
        else:
            raise ValueError('Could not find ACE table with name: {}'
                             .format(name))


class Library(EqualityMixin):
    """A Library objects represents an ACE-formatted file which may contain
    multiple tables with data.

    Parameters
    ----------
    filename : str
        Path of the ACE library file to load.
    table_names : None, str, or iterable, optional
        Tables from the file to read in.  If None, reads in all of the
        tables. If str, reads in only the single table of a matching name.
    verbose : bool, optional
        Determines whether output is printed to the stdout when reading a
        Library

    Attributes
    ----------
    tables : list
        List of :class:`Table` instances

    """

    def __init__(self, filename, table_names=None, verbose=False):
        if isinstance(table_names, str):
            table_names = [table_names]
        if table_names is not None:
            table_names = set(table_names)

        self.tables = []

        # Determine whether file is ASCII or binary
        try:
            fh = open(str(filename), 'rb')
            # Grab 10 lines of the library
            sb = b''.join([fh.readline() for i in range(10)])

            # Try to decode it with ascii
            sb.decode('ascii')

            # No exception so proceed with ASCII - reopen in non-binary
            fh.close()
            with open(filename, 'r') as fh:
                fh.seek(0)
                self._read_ascii(fh, table_names, verbose)
        except UnicodeDecodeError:
            fh.close()
            with open(filename, 'rb') as fh:
                self._read_binary(fh, table_names, verbose)

    def _read_binary(self, ace_file, table_names, verbose=False,
                     recl_length=4096, entries=512):
        """Read a binary (Type 2) ACE table.

        Parameters
        ----------
        ace_file : file
            Open ACE file
        table_names : None, str, or iterable
            Tables from the file to read in.  If None, reads in all of the
            tables. If str, reads in only the single table of a matching name.
        verbose : str, optional
            Whether to display what tables are being read. Defaults to False.
        recl_length : int, optional
            Fortran record length in binary file. Default value is 4096 bytes.
        entries : int, optional
            Number of entries per record. The default is 512 corresponding to a
            record length of 4096 bytes with double precision data.

        """

        while True:
            start_position = ace_file.tell()

            # Check for end-of-file
            if len(ace_file.read(1)) == 0:
                return
            ace_file.seek(start_position)

            # Read name, atomic mass ratio, temperature, date, comment, and
            # material
            name, atomic_weight_ratio, temperature, date, comment, mat = \
                struct.unpack(str('=10sdd10s70s10s'), ace_file.read(116))
            name = name.decode().strip()

            # Read ZAID/awr combinations
            data = struct.unpack(str('=' + 16*'id'), ace_file.read(192))
            pairs = list(zip(data[::2], data[1::2]))

            # Read NXS
            nxs = list(struct.unpack(str('=16i'), ace_file.read(64)))

            # Determine length of XSS and number of records
            length = nxs[0]
            n_records = (length + entries - 1)//entries

            # verify that we are supposed to read this table in
            if (table_names is not None) and (name not in table_names):
                ace_file.seek(start_position + recl_length*(n_records + 1))
                continue

            if verbose:
                kelvin = round(temperature * 1e6 / 8.617342e-5)
                print("Loading nuclide {0} at {1} K".format(name, kelvin))

            # Read JXS
            jxs = list(struct.unpack(str('=32i'), ace_file.read(128)))

            # Read XSS
            ace_file.seek(start_position + recl_length)
            xss = list(struct.unpack(str('={0}d'.format(length)),
                                     ace_file.read(length*8)))

            # Insert zeros at beginning of NXS, JXS, and XSS arrays so that the
            # indexing will be the same as Fortran. This makes it easier to
            # follow the ACE format specification.
            nxs.insert(0, 0)
            nxs = np.array(nxs, dtype=int)

            jxs.insert(0, 0)
            jxs = np.array(jxs, dtype=int)

            xss.insert(0, 0.0)
            xss = np.array(xss)

            # Create ACE table with data read in
            table = Table(name, atomic_weight_ratio, temperature, pairs,
                          nxs, jxs, xss)
            self.tables.append(table)

            # Advance to next record
            ace_file.seek(start_position + recl_length*(n_records + 1))

    def _read_ascii(self, ace_file, table_names, verbose=False):
        """Read an ASCII (Type 1) ACE table.

        Parameters
        ----------
        ace_file : file
            Open ACE file
        table_names : None, str, or iterable
            Tables from the file to read in.  If None, reads in all of the
            tables. If str, reads in only the single table of a matching name.
        verbose : str, optional
            Whether to display what tables are being read. Defaults to False.

        """

        tables_seen = set()

        lines = [ace_file.readline() for i in range(13)]

        while len(lines) != 0 and lines[0].strip() != '':
            # Read name of table, atomic mass ratio, and temperature. If first
            # line is empty, we are at end of file

            # check if it's a 2.0 style header
            if lines[0].split()[0][1] == '.':
                words = lines[0].split()
                name = words[1]
                words = lines[1].split()
                atomic_weight_ratio = float(words[0])
                temperature = float(words[1])
                commentlines = int(words[3])
                for i in range(commentlines):
                    lines.pop(0)
                    lines.append(ace_file.readline())
            else:
                words = lines[0].split()
                name = words[0]
                atomic_weight_ratio = float(words[1])
                temperature = float(words[2])

            datastr = ' '.join(lines[2:6]).split()
            pairs = list(zip(map(int, datastr[::2]),
                             map(float, datastr[1::2])))

            datastr = '0 ' + ' '.join(lines[6:8])
            nxs = np.fromstring(datastr, sep=' ', dtype=int)

            n_lines = (nxs[1] + 3)//4
            n_bytes = len(lines[-1]) * (n_lines - 2) + 1

            # Ensure that we have more tables to read in
            if (table_names is not None) and (table_names < tables_seen):
                break
            tables_seen.add(name)

            # verify that we are suppossed to read this table in
            if (table_names is not None) and (name not in table_names):
                ace_file.seek(n_bytes, SEEK_CUR)
                ace_file.readline()
                lines = [ace_file.readline() for i in range(13)]
                continue

            # read and fix over-shoot
            lines += ace_file.readlines(n_bytes)
            if 12 + n_lines < len(lines):
                goback = sum([len(line) for line in lines[12+n_lines:]])
                lines = lines[:12+n_lines]
                ace_file.seek(-goback, SEEK_CUR)

            if verbose:
                kelvin = round(temperature * 1e6 / 8.617342e-5)
                print("Loading nuclide {0} at {1} K".format(name, kelvin))

            # Insert zeros at beginning of NXS, JXS, and XSS arrays so that the
            # indexing will be the same as Fortran. This makes it easier to
            # follow the ACE format specification.
            datastr = '0 ' + ' '.join(lines[8:12])
            jxs = np.fromstring(datastr, dtype=int, sep=' ')

            datastr = '0.0 ' + ''.join(lines[12:12+n_lines])
            xss = np.fromstring(datastr, sep=' ')

            # When NJOY writes an ACE file, any values less than 1e-100 actually
            # get written without the 'e'. Thus, what we do here is check
            # whether the xss array is of the right size (if a number like
            # 1.0-120 is encountered, np.fromstring won't capture any numbers
            # after it). If it's too short, then we apply the ENDF float regular
            # expression. We don't do this by default because it's expensive!
            if xss.size != nxs[1] + 1:
                datastr = _ENDF_FLOAT_RE.sub(r'\1e\2', datastr)
                xss = np.fromstring(datastr, sep=' ')
                assert xss.size == nxs[1] + 1

            table = Table(name, atomic_weight_ratio, temperature, pairs,
                          nxs, jxs, xss)
            self.tables.append(table)

            # Read all data blocks
            lines = [ace_file.readline() for i in range(13)]


class Table(EqualityMixin):
    """ACE cross section table

    Parameters
    ----------
    name : str
        ZAID identifier of the table, e.g. '92235.70c'.
    atomic_weight_ratio : float
        Atomic mass ratio of the target nuclide.
    temperature : float
        Temperature of the target nuclide in MeV.
    pairs : list of tuple
        16 pairs of ZAIDs and atomic weight ratios. Used for thermal scattering
        tables to indicate what isotopes scattering is applied to.
    nxs : numpy.ndarray
        Array that defines various lengths with in the table
    jxs : numpy.ndarray
        Array that gives locations in the ``xss`` array for various blocks of
        data
    xss : numpy.ndarray
        Raw data for the ACE table

    """
    def __init__(self, name, atomic_weight_ratio, temperature, pairs,
                 nxs, jxs, xss):
        self.name = name
        self.atomic_weight_ratio = atomic_weight_ratio
        self.temperature = temperature
        self.pairs = pairs
        self.nxs = nxs
        self.jxs = jxs
        self.xss = xss

    def __repr__(self):
        return "<ACE Table: {}>".format(self.name)<|MERGE_RESOLUTION|>--- conflicted
+++ resolved
@@ -23,9 +23,8 @@
 import numpy as np
 
 from openmc.mixin import EqualityMixin
-<<<<<<< HEAD
 import openmc.checkvalue as cv
-from .data import ATOMIC_SYMBOL
+from .data import ATOMIC_SYMBOL, gnd_name
 from .endf import ENDF_FLOAT_RE
 
 
@@ -89,15 +88,10 @@
 
     # Determine name
     element = ATOMIC_SYMBOL[Z]
-    name = '{}{}'.format(element, mass_number)
-    if metastable > 0:
-        name += '_m{}'.format(metastable)
+    name = gnd_name(Z, mass_number, metastable)
 
     return (name, element, Z, mass_number, metastable)
 
-=======
-from openmc.data.endf import _ENDF_FLOAT_RE
->>>>>>> a7869dce
 
 def ascii_to_binary(ascii_file, binary_file):
     """Convert an ACE file in ASCII format (type 1) to binary format (type 2).
@@ -424,7 +418,7 @@
             # after it). If it's too short, then we apply the ENDF float regular
             # expression. We don't do this by default because it's expensive!
             if xss.size != nxs[1] + 1:
-                datastr = _ENDF_FLOAT_RE.sub(r'\1e\2', datastr)
+                datastr = ENDF_FLOAT_RE.sub(r'\1e\2', datastr)
                 xss = np.fromstring(datastr, sep=' ')
                 assert xss.size == nxs[1] + 1
 
