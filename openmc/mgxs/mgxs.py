from __future__ import division

from collections import Iterable, OrderedDict
from numbers import Integral
import os
import sys
import copy
import abc

import numpy as np

import openmc
import openmc.checkvalue as cv
from openmc.mgxs import EnergyGroups


if sys.version_info[0] >= 3:
    basestring = str


# Supported cross section types
MGXS_TYPES = ['total',
              'transport',
              'absorption',
              'capture',
              'fission',
              'nu-fission',
              'scatter',
              'nu-scatter',
              'scatter matrix',
              'nu-scatter matrix',
              'chi']


# Supported domain types
# TODO: Implement Mesh domains
DOMAIN_TYPES = ['cell',
                'distribcell',
                'universe',
                'material']

# Supported domain classes
# TODO: Implement Mesh domains
_DOMAINS = [openmc.Cell,
           openmc.Universe,
           openmc.Material]


class MGXS(object):
    """An abstract multi-group cross section for some energy group structure
    within some spatial domain.

    This class can be used for both OpenMC input generation and tally data
    post-processing to compute spatially-homogenized and energy-integrated
    multi-group cross sections for deterministic neutronics calculations.

    NOTE: Users should instantiate the subclasses of this abstract class.

    Parameters
    ----------
    domain : Material or Cell or Universe
        The domain for spatial homogenization
    domain_type : {'material', 'cell', 'distribcell', 'universe'}
        The domain type for spatial homogenization
    energy_groups : EnergyGroups
        The energy group structure for energy condensation
    by_nuclide : bool
        If true, computes cross sections for each nuclide in domain
    name : str, optional
        Name of the multi-group cross section. Used as a label to identify
        tallies in OpenMC 'tallies.xml' file.

    Attributes
    ----------
    name : str, optional
        Name of the multi-group cross section
    rxn_type : str
        Reaction type (e.g., 'total', 'nu-fission', etc.)
    by_nuclide : bool
        If true, computes cross sections for each nuclide in domain
    domain : Material or Cell or Universe
        Domain for spatial homogenization
    domain_type : {'material', 'cell', 'distribcell', 'universe'}
        Domain type for spatial homogenization
    energy_groups : EnergyGroups
        Energy group structure for energy condensation
    tally_trigger : Trigger
        An (optional) tally precision trigger given to each tally used to
        compute the cross section
    tallies : OrderedDict
        OpenMC tallies needed to compute the multi-group cross section
    xs_tally : Tally
        Derived tally for the multi-group cross section. This attribute
        is None unless the multi-group cross section has been computed.
    num_subdomains : Integral
        The number of subdomains is unity for 'material', 'cell' and 'universe'
        domain types. When the  This is equal to the number of cell instances
        for 'distribcell' domain types (it is equal to unity prior to loading
        tally data from a statepoint file).
    num_nuclides : Integral
        The number of nuclides for which the multi-group cross section is
        being tracked. This is unity if the by_nuclide attribute is False.
    nuclides : list of str or 'sum'
        A list of nuclide string names (e.g., 'U-238', 'O-16') when by_nuclide
        is True and 'sum' when by_nuclide is False.
    sparse : bool
        Whether or not the MGXS' tallies use SciPy's LIL sparse matrix format
        for compressed data storage

    """

    # This is an abstract class which cannot be instantiated
    __metaclass__ = abc.ABCMeta

    def __init__(self, domain=None, domain_type=None,
                 energy_groups=None, by_nuclide=False, name=''):

        self._name = ''
        self._rxn_type = None
        self._by_nuclide = None
        self._domain = None
        self._domain_type = None
        self._energy_groups = None
        self._tally_trigger = None
        self._tallies = None
        self._xs_tally = None
        self._sparse = False

        self.name = name
        self.by_nuclide = by_nuclide

        if domain_type is not None:
            self.domain_type = domain_type
        if domain is not None:
            self.domain = domain
        if energy_groups is not None:
            self.energy_groups = energy_groups

    def __deepcopy__(self, memo):
        existing = memo.get(id(self))

        # If this is the first time we have tried to copy this object, copy it
        if existing is None:
            clone = type(self).__new__(type(self))
            clone._name = self.name
            clone._rxn_type = self.rxn_type
            clone._by_nuclide = self.by_nuclide
            clone._domain = self.domain
            clone._domain_type = self.domain_type
            clone._energy_groups = copy.deepcopy(self.energy_groups, memo)
            clone._tally_trigger = copy.deepcopy(self.tally_trigger, memo)
            clone._xs_tally = copy.deepcopy(self.xs_tally, memo)
            clone._sparse = self.sparse

            clone._tallies = OrderedDict()
            for tally_type, tally in self.tallies.items():
                clone.tallies[tally_type] = copy.deepcopy(tally, memo)

            memo[id(self)] = clone

            return clone

        # If this object has been copied before, return the first copy made
        else:
            return existing

    @property
    def name(self):
        return self._name

    @property
    def rxn_type(self):
        return self._rxn_type

    @property
    def by_nuclide(self):
        return self._by_nuclide

    @property
    def domain(self):
        return self._domain

    @property
    def domain_type(self):
        return self._domain_type

    @property
    def energy_groups(self):
        return self._energy_groups

    @property
    def tally_trigger(self):
        return self._tally_trigger

    @property
    def num_groups(self):
        return self.energy_groups.num_groups

    @property
    def tallies(self):
        return self._tallies

    @property
    def xs_tally(self):
        return self._xs_tally

    @property
    def sparse(self):
        return self._sparse

    @property
    def num_subdomains(self):
        tally = list(self.tallies.values())[0]
        domain_filter = tally.find_filter(self.domain_type)
        return domain_filter.num_bins

    @property
    def num_nuclides(self):
        if self.by_nuclide:
            return len(self.get_all_nuclides())
        else:
            return 1

    @property
    def nuclides(self):
        if self.by_nuclide:
            return self.get_all_nuclides()
        else:
            return 'sum'

    @name.setter
    def name(self, name):
        cv.check_type('name', name, basestring)
        self._name = name

    @by_nuclide.setter
    def by_nuclide(self, by_nuclide):
        cv.check_type('by_nuclide', by_nuclide, bool)
        self._by_nuclide = by_nuclide

    @domain.setter
    def domain(self, domain):
        cv.check_type('domain', domain, tuple(_DOMAINS))
        self._domain = domain

    @domain_type.setter
    def domain_type(self, domain_type):
        cv.check_value('domain type', domain_type, tuple(DOMAIN_TYPES))
        self._domain_type = domain_type

    @energy_groups.setter
    def energy_groups(self, energy_groups):
        cv.check_type('energy groups', energy_groups, openmc.mgxs.EnergyGroups)
        self._energy_groups = energy_groups

    @tally_trigger.setter
    def tally_trigger(self, tally_trigger):
        cv.check_type('tally trigger', tally_trigger, openmc.Trigger)
        self._tally_trigger = tally_trigger

    @sparse.setter
    def sparse(self, sparse):
        """Convert tally data from NumPy arrays to SciPy list of lists (LIL)
        sparse matrices, and vice versa.

        This property may be used to reduce the amount of data in memory during
        tally data processing. The tally data will be stored as SciPy LIL
        matrices internally within the Tally object. All tally data access
        properties and methods will return data as a dense NumPy array.

        """

        cv.check_type('sparse', sparse, bool)

        # Sparsify or densify the derived MGXS tally and its base tallies
        if self.xs_tally:
            self.xs_tally.sparse = sparse

        for tally_name in self.tallies:
                self.tallies[tally_name].sparse = sparse

        self._sparse = sparse

    @staticmethod
    def get_mgxs(mgxs_type, domain=None, domain_type=None,
                 energy_groups=None, by_nuclide=False, name=''):
        """Return a MGXS subclass object for some energy group structure within
        some spatial domain for some reaction type.

        This is a factory method which can be used to quickly create MGXS
        subclass objects for various reaction types.

        Parameters
        ----------
        mgxs_type : {'total', 'transport', 'absorption', 'capture', 'fission', 'nu-fission', 'scatter', 'nu-scatter', 'scatter matrix', 'nu-scatter matrix', 'chi'}
            The type of multi-group cross section object to return
        domain : Material or Cell or Universe
            The domain for spatial homogenization
        domain_type : {'material', 'cell', 'distribcell', 'universe'}
            The domain type for spatial homogenization
        energy_groups : EnergyGroups
            The energy group structure for energy condensation
        by_nuclide : bool
            If true, computes cross sections for each nuclide in domain.
            Defaults to False
        name : str, optional
            Name of the multi-group cross section. Used as a label to identify
            tallies in OpenMC 'tallies.xml' file. Defaults to the empty string.

        Returns
        -------
        MGXS
            A subclass of the abstract MGXS class for the multi-group cross
            section type requested by the user

        """

        cv.check_value('mgxs_type', mgxs_type, MGXS_TYPES)

        if mgxs_type == 'total':
            mgxs = TotalXS(domain, domain_type, energy_groups)
        elif mgxs_type == 'transport':
            mgxs = TransportXS(domain, domain_type, energy_groups)
        elif mgxs_type == 'absorption':
            mgxs = AbsorptionXS(domain, domain_type, energy_groups)
        elif mgxs_type == 'capture':
            mgxs = CaptureXS(domain, domain_type, energy_groups)
        elif mgxs_type == 'fission':
            mgxs = FissionXS(domain, domain_type, energy_groups)
        elif mgxs_type == 'nu-fission':
            mgxs = NuFissionXS(domain, domain_type, energy_groups)
        elif mgxs_type == 'scatter':
            mgxs = ScatterXS(domain, domain_type, energy_groups)
        elif mgxs_type == 'nu-scatter':
            mgxs = NuScatterXS(domain, domain_type, energy_groups)
        elif mgxs_type == 'scatter matrix':
            mgxs = ScatterMatrixXS(domain, domain_type, energy_groups)
        elif mgxs_type == 'nu-scatter matrix':
            mgxs = NuScatterMatrixXS(domain, domain_type, energy_groups)
        elif mgxs_type == 'chi':
            mgxs = Chi(domain, domain_type, energy_groups)

        mgxs.by_nuclide = by_nuclide
        mgxs.name = name
        return mgxs

    def get_all_nuclides(self):
        """Get all nuclides in the cross section's spatial domain.

        Returns
        -------
        list of str
            A list of the string names for each nuclide in the spatial domain
            (e.g., ['U-235', 'U-238', 'O-16'])

        Raises
        ------
        ValueError
            When this method is called before the spatial domain has been set.

        """

        if self.domain is None:
            raise ValueError('Unable to get all nuclides without a domain')

        nuclides = self.domain.get_all_nuclides()
        return nuclides.keys()

    def get_nuclide_density(self, nuclide):
        """Get the atomic number density in units of atoms/b-cm for a nuclide
        in the cross section's spatial domain.

        Parameters
        ----------
        nuclide : str
            A nuclide name string (e.g., 'U-235')

        Returns
        -------
        Real
            The atomic number density (atom/b-cm) for the nuclide of interest

        Raises
        -------
        ValueError
            When the density is requested for a nuclide which is not found in
            the spatial domain.

        """

        cv.check_type('nuclide', nuclide, basestring)

        # Get list of all nuclides in the spatial domain
        nuclides = self.domain.get_all_nuclides()

        if nuclide not in nuclides:
            msg = 'Unable to get density for nuclide "{0}" which is not in ' \
                  '{1} "{2}"'.format(nuclide, self.domain_type, self.domain.id)
            ValueError(msg)

        density = nuclides[nuclide][1]
        return density

    def get_nuclide_densities(self, nuclides='all'):
        """Get an array of atomic number densities in units of atom/b-cm for all
        nuclides in the cross section's spatial domain.

        Parameters
        ----------
        nuclides : Iterable of str or 'all' or 'sum'
            A list of nuclide name strings (e.g., ['U-235', 'U-238']). The
            special string 'all' will return the atom densities for all nuclides
            in the spatial domain. The special string 'sum' will return the atom
            density summed across all nuclides in the spatial domain. Defaults
            to 'all'.

        Returns
        -------
        ndarray of Real
            An array of the atomic number densities (atom/b-cm) for each of the
            nuclides in the spatial domain

        Raises
        ------
        ValueError
            When this method is called before the spatial domain has been set.

        """

        if self.domain is None:
            raise ValueError('Unable to get nuclide densities without a domain')

        # Sum the atomic number densities for all nuclides
        if nuclides == 'sum':
            nuclides = self.get_all_nuclides()
            densities = np.zeros(1, dtype=np.float)
            for nuclide in nuclides:
                densities[0] += self.get_nuclide_density(nuclide)

        # Tabulate the atomic number densities for all nuclides
        elif nuclides == 'all':
            nuclides = self.get_all_nuclides()
            densities = np.zeros(self.num_nuclides, dtype=np.float)
            for i, nuclide in enumerate(nuclides):
                densities[i] += self.get_nuclide_density(nuclide)

        # Tabulate the atomic number densities for each specified nuclide
        else:
            densities = np.zeros(len(nuclides), dtype=np.float)
            for i, nuclide in enumerate(nuclides):
                densities[i] = self.get_nuclide_density(nuclide)

        return densities

    def _create_tallies(self, scores, all_filters, keys, estimator):
        """Instantiates tallies needed to compute the multi-group cross section.

        This is a helper method for MGXS subclasses to create tallies
        for input file generation. The tallies are stored in the tallies dict.
        This method is called by each subclass' tallies property getter
        which define the parameters given to this parent class method.

        Parameters
        ----------
        scores : Iterable of str
            Scores for each tally
        all_filters : Iterable of tuple of Filter
            Tuples of non-spatial domain filters for each tally
        keys : Iterable of str
            Key string used to store each tally in the tallies dictionary
        estimator : {'analog' or 'tracklength'}
            Type of estimator to use for each tally

        """

        cv.check_iterable_type('scores', scores, basestring)
        cv.check_length('scores', scores, len(keys))
        cv.check_iterable_type('filters', all_filters, openmc.Filter, 1, 2)
        cv.check_type('keys', keys, Iterable, basestring)
        cv.check_value('estimator', estimator, ['analog', 'tracklength'])

        self._tallies = OrderedDict()

        # Create a domain Filter object
        domain_filter = openmc.Filter(self.domain_type, self.domain.id)

        # Create each Tally needed to compute the multi group cross section
        for score, key, filters in zip(scores, keys, all_filters):
            self.tallies[key] = openmc.Tally(name=self.name)
            self.tallies[key].add_score(score)
            self.tallies[key].estimator = estimator
            self.tallies[key].add_filter(domain_filter)

            # If a tally trigger was specified, add it to each tally
            if self.tally_trigger:
                trigger_clone = copy.deepcopy(self.tally_trigger)
                trigger_clone.add_score(score)
                self.tallies[key].add_trigger(trigger_clone)

            # Add all non-domain specific Filters (e.g., 'energy') to the Tally
            for filter in filters:
                self.tallies[key].add_filter(filter)

            # If this is a by-nuclide cross-section, add all nuclides to Tally
            if self.by_nuclide and score != 'flux':
                all_nuclides = self.domain.get_all_nuclides()
                for nuclide in all_nuclides:
                    self.tallies[key].add_nuclide(nuclide)
            else:
                self.tallies[key].add_nuclide('total')

    @abc.abstractmethod
    def compute_xs(self):
        """Performs generic cleanup after a subclass' uses tally arithmetic to
        compute a multi-group cross section as a derived tally.

        This method replaces CrossNuclides generated by tally arithmetic with
        the original Nuclide objects in the xs_tally instance attribute. The
        simple Nuclides allow for cleaner output through Pandas DataFrames as
        well as simpler data access through the get_xs(...) class method.

        In addition, this routine resets NaNs in the multi group cross section
        array to 0.0. This may be needed occur if no events were scored in
        certain tally bins, which will lead to a divide-by-zero situation.

        """

        # If computing xs for each nuclide, replace CrossNuclides with originals
        if self.by_nuclide:
            self.xs_tally._nuclides = []
            nuclides = self.domain.get_all_nuclides()
            for nuclide in nuclides:
                self.xs_tally.add_nuclide(openmc.Nuclide(nuclide))

        # Remove NaNs which may have resulted from divide-by-zero operations
        self._xs_tally._mean = np.nan_to_num(self.xs_tally.mean)
        self._xs_tally._std_dev = np.nan_to_num(self.xs_tally.std_dev)
        self.xs_tally.sparse = self.sparse

    def load_from_statepoint(self, statepoint):
        """Extracts tallies in an OpenMC StatePoint with the data needed to
        compute multi-group cross sections.

        This method is needed to compute cross section data from tallies
        in an OpenMC StatePoint object.

        NOTE: The statepoint must first be linked with an OpenMC Summary object.

        Parameters
        ----------
        statepoint : openmc.StatePoint
            An OpenMC StatePoint object with tally data

        Raises
        ------
        ValueError
            When this method is called with a statepoint that has not been
            linked with a summary object.

        """

        cv.check_type('statepoint', statepoint, openmc.statepoint.StatePoint)

        if not statepoint.with_summary:
            msg = 'Unable to load data from a statepoint which has not been ' \
                  'linked with a summary file'
            raise ValueError(msg)

        # Override the domain object that loaded from an OpenMC summary file
        # NOTE: This is necessary for micro cross-sections which require
        # the isotopic number densities as computed by OpenMC
        if self.domain_type == 'cell' or self.domain_type == 'distribcell':
            self.domain = statepoint.summary.get_cell_by_id(self.domain.id)
        elif self.domain_type == 'universe':
            self.domain = statepoint.summary.get_universe_by_id(self.domain.id)
        elif self.domain_type == 'material':
            self.domain = statepoint.summary.get_material_by_id(self.domain.id)
        else:
            msg = 'Unable to load data from a statepoint for domain type {0} ' \
                  'which is not yet supported'.format(self.domain_type)
            raise ValueError(msg)

        # Use tally "slicing" to ensure that tallies correspond to our domain
        # NOTE: This is important if tally merging was used
        if self.domain_type != 'distribcell':
            filters = [self.domain_type]
            filter_bins = [(self.domain.id,)]
        # Distribcell filters only accept single cell - neglect it when slicing
        else:
            filters = []
            filter_bins = []

        # Find, slice and store Tallies from StatePoint
        # The tally slicing is needed if tally merging was used
        for tally_type, tally in self.tallies.items():
            sp_tally = statepoint.get_tally(tally.scores, tally.filters,
                                            tally.nuclides,
                                            estimator=tally.estimator)
            sp_tally = sp_tally.get_slice(tally.scores, filters,
                                          filter_bins, tally.nuclides)
            sp_tally.sparse = self.sparse
            self.tallies[tally_type] = sp_tally

        # Compute the cross section from the tallies
        self.compute_xs()

    def get_xs(self, groups='all', subdomains='all', nuclides='all',
               xs_type='macro', order_groups='increasing', value='mean'):
        """Returns an array of multi-group cross sections.

        This method constructs a 2D NumPy array for the requested multi-group
        cross section data data for one or more energy groups and subdomains.

        Parameters
        ----------
        groups : Iterable of Integral or 'all'
            Energy groups of interest. Defaults to 'all'.
        subdomains : Iterable of Integral or 'all'
            Subdomain IDs of interest. Defaults to 'all'.
        nuclides : Iterable of str or 'all' or 'sum'
            A list of nuclide name strings (e.g., ['U-235', 'U-238']). The
            special string 'all' will return the cross sections for all nuclides
            in the spatial domain. The special string 'sum' will return the
            cross section summed over all nuclides. Defaults to 'all'.
        xs_type: {'macro', 'micro'}
            Return the macro or micro cross section in units of cm^-1 or barns.
            Defaults to 'macro'.
        order_groups: {'increasing', 'decreasing'}
            Return the cross section indexed according to increasing or
            decreasing energy groups (decreasing or increasing energies).
            Defaults to 'increasing'.
        value : str
            A string for the type of value to return - 'mean', 'std_dev' or
            'rel_err' are accepted. Defaults to 'mean'.

        Returns
        -------
        ndarray
            A NumPy array of the multi-group cross section indexed in the order
            each group, subdomain and nuclide is listed in the parameters.

        Raises
        ------
        ValueError
            When this method is called before the multi-group cross section is
            computed from tally data.

        """

        if self.xs_tally is None:
            msg = 'Unable to get cross section since it has not been computed'
            raise ValueError(msg)

        cv.check_value('value', value, ['mean', 'std_dev', 'rel_err'])
        cv.check_value('xs_type', xs_type, ['macro', 'micro'])

        filters = []
        filter_bins = []

        # Construct a collection of the domain filter bins
        if subdomains != 'all':
            cv.check_iterable_type('subdomains', subdomains, Integral)
            for subdomain in subdomains:
                filters.append(self.domain_type)
                filter_bins.append((subdomain,))

        # Construct list of energy group bounds tuples for all requested groups
        if groups != 'all':
            cv.check_iterable_type('groups', groups, Integral)
            for group in groups:
                filters.append('energy')
                filter_bins.append((self.energy_groups.get_group_bounds(group),))

        # Construct a collection of the nuclides to retrieve from the xs tally
        if self.by_nuclide:
            if nuclides == 'all' or nuclides == 'sum' or nuclides == ['sum']:
                query_nuclides = self.get_all_nuclides()
            else:
                query_nuclides = nuclides
        else:
            query_nuclides = ['total']

        # If user requested the sum for all nuclides, use tally summation
        if nuclides == 'sum' or nuclides == ['sum']:
            xs_tally = self.xs_tally.summation(nuclides=query_nuclides)
            xs = xs_tally.get_values(filters=filters,
                                     filter_bins=filter_bins, value=value)
        else:
            xs = self.xs_tally.get_values(filters=filters, filter_bins=filter_bins,
                                          nuclides=query_nuclides, value=value)

        # Divide by atom number densities for microscopic cross sections
        if xs_type == 'micro':
            if self.by_nuclide:
                densities = self.get_nuclide_densities(nuclides)
            else:
                densities = self.get_nuclide_densities('sum')
            if value == 'mean' or value == 'std_dev':
                xs /= densities[np.newaxis, :, np.newaxis]

        # Reverse data if user requested increasing energy groups since
        # tally data is stored in order of increasing energies
        if order_groups == 'increasing':
            if groups == 'all':
                num_groups = self.num_groups
            else:
                num_groups = len(groups)

            # Reshape tally data array with separate axes for domain and energy
            num_subdomains = int(xs.shape[0] / num_groups)
            new_shape = (num_subdomains, num_groups) + xs.shape[1:]
            xs = np.reshape(xs, new_shape)

            # Reverse energies to align with increasing energy groups
            xs = xs[:, ::-1, :]

            # Eliminate trivial dimensions
            xs = np.squeeze(xs)
            xs = np.atleast_1d(xs)

        return xs

    def get_condensed_xs(self, coarse_groups):
        """Construct an energy-condensed version of this cross section.

        Parameters
        ----------
        coarse_groups : openmc.mgxs.EnergyGroups
            The coarse energy group structure of interest

        Returns
        -------
        MGXS
            A new MGXS condensed to the group structure of interest

        """

        if self.xs_tally is None:
            msg = 'Unable to get a condensed coarse group cross section ' \
                  'since the fine group cross section has not been computed'
            raise ValueError(msg)

        cv.check_type('coarse_groups', coarse_groups, EnergyGroups)
        cv.check_less_than('coarse groups', coarse_groups.num_groups,
                           self.num_groups, equality=True)
        cv.check_value('upper coarse energy', coarse_groups.group_edges[-1],
                       [self.energy_groups.group_edges[-1]])
        cv.check_value('lower coarse energy', coarse_groups.group_edges[0],
                       [self.energy_groups.group_edges[0]])

        # Clone this MGXS to initialize the condensed version
        condensed_xs = copy.deepcopy(self)
        condensed_xs.sparse = False
        condensed_xs.energy_groups = coarse_groups

        # Build energy indices to sum across
        energy_indices = []
        for group in range(coarse_groups.num_groups, 0, -1):
            low, high = coarse_groups.get_group_bounds(group)
            low_index = np.where(self.energy_groups.group_edges == low)[0][0]
            energy_indices.append(low_index)

        fine_edges = self.energy_groups.group_edges

        # Condense each of the tallies to the coarse group structure
        for tally_type, tally in condensed_xs.tallies.items():

            # Make condensed tally derived and null out sum, sum_sq
            tally._derived = True
            tally._sum = None
            tally._sum_sq = None

            # Get tally data arrays reshaped with one dimension per filter
            mean = tally.get_reshaped_data(value='mean')
            std_dev = tally.get_reshaped_data(value='std_dev')

            # Sum across all applicable fine energy group filters
            for i, filter in enumerate(tally.filters):
                if 'energy' not in filter.type:
                    continue
                elif len(filter.bins) != len(fine_edges):
                    continue
                elif not np.allclose(filter.bins, fine_edges):
                    continue
                else:
                    filter.bins = coarse_groups.group_edges
                    mean = np.add.reduceat(mean, energy_indices, axis=i)
                    std_dev = np.add.reduceat(std_dev**2, energy_indices, axis=i)
                    std_dev = np.sqrt(std_dev)

            # Reshape condensed data arrays with one dimension for all filters
            new_shape = \
                (tally.num_filter_bins, tally.num_nuclides, tally.num_scores,)
            mean = np.reshape(mean, new_shape)
            std_dev = np.reshape(std_dev, new_shape)

            # Override tally's data with the new condensed data
            tally._mean = mean
            tally._std_dev = std_dev

        # Compute the energy condensed multi-group cross section
        condensed_xs.compute_xs()
        condensed_xs.sparse = self.sparse
        return condensed_xs

    def get_subdomain_avg_xs(self, subdomains='all'):
        """Construct a subdomain-averaged version of this cross section.

        This method is useful for averaging cross sections across distribcell
        instances. The method performs spatial homogenization to compute the
        scalar flux-weighted average cross section across the subdomains.

        Parameters
        ----------
        subdomains : Iterable of Integral or 'all'
            The subdomain IDs to average across. Defaults to 'all'.

        Returns
        -------
        MGXS
            A new MGXS averaged across the subdomains of interest

        Raises
        ------
        ValueError
            When this method is called before the multi-group cross section is
            computed from tally data.

        """

        if self.xs_tally is None:
            msg = 'Unable to get subdomain-averaged cross section since the ' \
                  'subdomain-distributed cross section has not been computed'
            raise ValueError(msg)

        # Construct a collection of the subdomain filter bins to average across
        if subdomains != 'all':
            cv.check_iterable_type('subdomains', subdomains, Integral)
        elif self.domain_type == 'distribcell':
            subdomains = np.arange(self.num_subdomains)
        else:
            subdomains = [0]

        # Clone this MGXS to initialize the subdomain-averaged version
        avg_xs = copy.deepcopy(self)
        avg_xs.sparse = False

        # If domain is distribcell, make the new domain 'cell'
        if self.domain_type == 'distribcell':
            avg_xs.domain_type = 'cell'

        # Average each of the tallies across subdomains
        for tally_type, tally in avg_xs.tallies.items():

            # Make condensed tally derived and null out sum, sum_sq
            tally._derived = True
            tally._sum = None
            tally._sum_sq = None

            # Get tally data arrays reshaped with one dimension per filter
            mean = tally.get_reshaped_data(value='mean')
            std_dev = tally.get_reshaped_data(value='std_dev')

            # Get the mean, std. dev. across requested subdomains
            mean = np.sum(mean[subdomains, ...], axis=0)
            std_dev = np.sum(std_dev[subdomains, ...]**2, axis=0)
            std_dev = np.sqrt(std_dev)

            # If domain is distribcell, make subdomain-averaged a 'cell' domain
            domain_filter = tally.find_filter(self._domain_type)
            if domain_filter.type == 'distribcell':
                domain_filter.type = 'cell'
                domain_filter.num_bins = 1

            # Reshape averaged data arrays with one dimension for all filters
            new_shape = \
                (tally.num_filter_bins, tally.num_nuclides, tally.num_scores,)
            mean = np.reshape(mean, new_shape)
            std_dev = np.reshape(std_dev, new_shape)

            # Override tally's data with the new condensed data
            tally._mean = mean
            tally._std_dev = std_dev

        # Compute the subdomain-averaged multi-group cross section
        avg_xs.compute_xs()
        avg_xs.sparse = self.sparse
        return avg_xs

    def print_xs(self, subdomains='all', nuclides='all', xs_type='macro'):
        """Print a string representation for the multi-group cross section.

        Parameters
        ----------
        subdomains : Iterable of Integral or 'all'
            The subdomain IDs of the cross sections to include in the report.
            Defaults to 'all'.
        nuclides : Iterable of str or 'all' or 'sum'
            The nuclides of the cross-sections to include in the report. This
            may be a list of nuclide name strings (e.g., ['U-235', 'U-238']).
            The special string 'all' will report the cross sections for all
            nuclides in the spatial domain. The special string 'sum' will report
            the cross sections summed over all nuclides. Defaults to 'all'.
        xs_type: {'macro', 'micro'}
            Return the macro or micro cross section in units of cm^-1 or barns.
            Defaults to 'macro'.

        """

        # Construct a collection of the subdomains to report
        if subdomains != 'all':
            cv.check_iterable_type('subdomains', subdomains, Integral)
        elif self.domain_type == 'distribcell':
            subdomains = np.arange(self.num_subdomains, dtype=np.int)
        else:
            subdomains = [self.domain.id]

        # Construct a collection of the nuclides to report
        if self.by_nuclide:
            if nuclides == 'all':
                nuclides = self.get_all_nuclides()
            elif nuclides == 'sum':
                nuclides = ['sum']
            else:
                cv.check_iterable_type('nuclides', nuclides, basestring)
        else:
            nuclides = ['sum']

        cv.check_value('xs_type', xs_type, ['macro', 'micro'])

        # Build header for string with type and domain info
        string = 'Multi-Group XS\n'
        string += '{0: <16}=\t{1}\n'.format('\tReaction Type', self.rxn_type)
        string += '{0: <16}=\t{1}\n'.format('\tDomain Type', self.domain_type)
        string += '{0: <16}=\t{1}\n'.format('\tDomain ID', self.domain.id)

        # If cross section data has not been computed, only print string header
        if self.xs_tally is None:
            print(string)
            return

        # Loop over all subdomains
        for subdomain in subdomains:

            if self.domain_type == 'distribcell':
                string += '{0: <16}=\t{1}\n'.format('\tSubdomain', subdomain)

            # Loop over all Nuclides
            for nuclide in nuclides:

                # Build header for nuclide type
                if nuclide != 'sum':
                    string += '{0: <16}=\t{1}\n'.format('\tNuclide', nuclide)

                # Build header for cross section type
                if xs_type == 'macro':
                    string += '{0: <16}\n'.format('\tCross Sections [cm^-1]:')
                else:
                    string += '{0: <16}\n'.format('\tCross Sections [barns]:')

                template = '{0: <12}Group {1} [{2: <10} - {3: <10}MeV]:\t'

                # Loop over energy groups ranges
                for group in range(1, self.num_groups+1):
                    bounds = self.energy_groups.get_group_bounds(group)
                    string += template.format('', group, bounds[0], bounds[1])
                    average = self.get_xs([group], [subdomain], [nuclide],
                                          xs_type=xs_type, value='mean')
                    rel_err = self.get_xs([group], [subdomain], [nuclide],
                                          xs_type=xs_type, value='rel_err')
                    average = average.flatten()[0]
                    rel_err = rel_err.flatten()[0] * 100.
                    string += '{:.2e} +/- {:1.2e}%'.format(average, rel_err)
                    string += '\n'
                string += '\n'
            string += '\n'

        print(string)

    def build_hdf5_store(self, filename='mgxs.h5', directory='mgxs',
                         subdomains='all', nuclides='all',
                         xs_type='macro', append=True):
        """Export the multi-group cross section data to an HDF5 binary file.

        This method constructs an HDF5 file which stores the multi-group
        cross section data. The data is stored in a hierarchy of HDF5 groups
        from the domain type, domain id, subdomain id (for distribcell domains),
        nuclides and cross section type. Two datasets for the mean and standard
        deviation are stored for each subdomain entry in the HDF5 file.

        NOTE: This requires the h5py Python package.

        Parameters
        ----------
        filename : str
            Filename for the HDF5 file. Defaults to 'mgxs.h5'.
        directory : str
            Directory for the HDF5 file. Defaults to 'mgxs'.
        subdomains : Iterable of Integral or 'all'
            The subdomain IDs of the cross sections to include in the report.
            Defaults to 'all'.
        nuclides : Iterable of str or 'all' or 'sum'
            The nuclides of the cross-sections to include in the report. This
            may be a list of nuclide name strings (e.g., ['U-235', 'U-238']).
            The special string 'all' will report the cross sections for all
            nuclides in the spatial domain. The special string 'sum' will report
            the cross sections summed over all nuclides. Defaults to 'all'.
        xs_type: {'macro', 'micro'}
            Store the macro or micro cross section in units of cm^-1 or barns.
            Defaults to 'macro'.
        append : bool
            If true, appends to an existing HDF5 file with the same filename
            directory (if one exists). Defaults to True.

        Raises
        ------
        ValueError
            When this method is called before the multi-group cross section is
            computed from tally data.
        ImportError
            When h5py is not installed.

        """

        if self.xs_tally is None:
            msg = 'Unable to get build HDF5 store since the ' \
                  'cross section has not been computed'
            raise ValueError(msg)

        import h5py

        # Make directory if it does not exist
        if not os.path.exists(directory):
            os.makedirs(directory)

        filename = os.path.join(directory, filename)
        filename = filename.replace(' ', '-')

        if append and os.path.isfile(filename):
            xs_results = h5py.File(filename, 'a')
        else:
            xs_results = h5py.File(filename, 'w')

        # Construct a collection of the subdomains to report
        if subdomains != 'all':
            cv.check_iterable_type('subdomains', subdomains, Integral)
        elif self.domain_type == 'distribcell':
            subdomains = np.arange(self.num_subdomains, dtype=np.int)
        else:
            subdomains = [self.domain.id]

        # Construct a collection of the nuclides to report
        if self.by_nuclide:
            if nuclides == 'all':
                nuclides = self.get_all_nuclides()
                densities = np.zeros(len(nuclides), dtype=np.float)
            elif nuclides == 'sum':
                nuclides = ['sum']
            else:
                cv.check_iterable_type('nuclides', nuclides, basestring)
        else:
            nuclides = ['sum']

        cv.check_value('xs_type', xs_type, ['macro', 'micro'])

        # Create an HDF5 group within the file for the domain
        domain_type_group = xs_results.require_group(self.domain_type)
        domain_group = domain_type_group.require_group(str(self.domain.id))

        # Determine number of digits to pad subdomain group keys
        num_digits = len(str(self.num_subdomains))

        # Create a separate HDF5 group for each subdomain
        for i, subdomain in enumerate(subdomains):

            # Create an HDF5 group for the subdomain
            if self.domain_type == 'distribcell':
                group_name = ''.zfill(num_digits)
                subdomain_group = domain_group.require_group(group_name)
            else:
                subdomain_group = domain_group

            # Create a separate HDF5 group for the rxn type
            rxn_group = subdomain_group.require_group(self.rxn_type)

            # Create a separate HDF5 group for each nuclide
            for j, nuclide in enumerate(nuclides):

                if nuclide != 'sum':
                    density = densities[j]
                    nuclide_group = rxn_group.require_group(nuclide)
                    nuclide_group.require_dataset('density', dtype=np.float64,
                                                  data=[density], shape=(1,))
                else:
                    nuclide_group = rxn_group

                # Extract the cross section for this subdomain and nuclide
                average = self.get_xs(subdomains=[subdomain], nuclides=[nuclide],
                                      xs_type=xs_type, value='mean')
                std_dev = self.get_xs(subdomains=[subdomain], nuclides=[nuclide],
                                      xs_type=xs_type, value='std_dev')
                average = average.squeeze()
                std_dev = std_dev.squeeze()

                # Add MGXS results data to the HDF5 group
                nuclide_group.require_dataset('average', dtype=np.float64,
                                              shape=average.shape, data=average)
                nuclide_group.require_dataset('std. dev.', dtype=np.float64,
                                              shape=std_dev.shape, data=std_dev)

        # Close the results HDF5 file
        xs_results.close()

    def export_xs_data(self, filename='mgxs', directory='mgxs',
                       format='csv', groups='all', xs_type='macro'):
        """Export the multi-group cross section data to a file.

        This method leverages the functionality in the Pandas library to export
        the multi-group cross section data in a variety of output file formats
        for storage and/or post-processing.

        Parameters
        ----------
        filename : str
            Filename for the exported file. Defaults to 'mgxs'.
        directory : str
            Directory for the exported file. Defaults to 'mgxs'.
        format : {'csv', 'excel', 'pickle', 'latex'}
            The format for the exported data file. Defaults to 'csv'.
        groups : Iterable of Integral or 'all'
            Energy groups of interest. Defaults to 'all'.
        xs_type: {'macro', 'micro'}
            Store the macro or micro cross section in units of cm^-1 or barns.
            Defaults to 'macro'.

        """

        cv.check_type('filename', filename, basestring)
        cv.check_type('directory', directory, basestring)
        cv.check_value('format', format, ['csv', 'excel', 'pickle', 'latex'])
        cv.check_value('xs_type', xs_type, ['macro', 'micro'])

        # Make directory if it does not exist
        if not os.path.exists(directory):
            os.makedirs(directory)

        filename = os.path.join(directory, filename)
        filename = filename.replace(' ', '-')

        # Get a Pandas DataFrame for the data
        df = self.get_pandas_dataframe(groups=groups, xs_type=xs_type)

        # Capitalize column label strings
        df.columns = df.columns.astype(str)
        df.columns = map(str.title, df.columns)

        # Export the data using Pandas IO API
        if format == 'csv':
            df.to_csv(filename + '.csv', index=False)
        elif format == 'excel':
            df.to_excel(filename + '.xls', index=False)
        elif format == 'pickle':
            df.to_pickle(filename + '.pkl')
        elif format == 'latex':
            if self.domain_type == 'distribcell':
                msg = 'Unable to export distribcell multi-group cross section' \
                      'data to a LaTeX table'
                raise NotImplementedError(msg)

            df.to_latex(filename + '.tex', bold_rows=True,
                        longtable=True, index=False)

            # Surround LaTeX table with code needed to run pdflatex
            with open(filename + '.tex','r') as original:
                data = original.read()
            with open(filename + '.tex','w') as modified:
                modified.write(
                    '\\documentclass[preview, 12pt, border=1mm]{standalone}\n')
                modified.write('\\usepackage{caption}\n')
                modified.write('\\usepackage{longtable}\n')
                modified.write('\\usepackage{booktabs}\n')
                modified.write('\\begin{document}\n\n')
                modified.write(data)
                modified.write('\n\\end{document}')

    def get_pandas_dataframe(self, groups='all', nuclides='all',
                             xs_type='macro', summary=None):
        """Build a Pandas DataFrame for the MGXS data.

        This method leverages the Tally.get_pandas_dataframe(...) method, but
        renames the columns with terminology appropriate for cross section data.

        Parameters
        ----------
        groups : Iterable of Integral or 'all'
            Energy groups of interest. Defaults to 'all'.
        nuclides : Iterable of str or 'all' or 'sum'
            The nuclides of the cross-sections to include in the dataframe. This
            may be a list of nuclide name strings (e.g., ['U-235', 'U-238']).
            The special string 'all' will include the cross sections for all
            nuclides in the spatial domain. The special string 'sum' will
            include the cross sections summed over all nuclides. Defaults
            to 'all'.
        xs_type: {'macro', 'micro'}
            Return macro or micro cross section in units of cm^-1 or barns.
            Defaults to 'macro'.
        summary : None or Summary
            An optional Summary object to be used to construct columns for
            distribcell tally filters (default is None). The geometric
            information in the Summary object is embedded into a multi-index
            column with a geometric "path" to each distribcell intance.
            NOTE: This option requires the OpenCG Python package.

        Returns
        -------
        pandas.DataFrame
            A Pandas DataFrame for the cross section data.

        Raises
        ------
        ValueError
            When this method is called before the multi-group cross section is
            computed from tally data.

        """

        if self.xs_tally is None:
            msg = 'Unable to get Pandas DataFrame since the ' \
                  'cross section has not been computed'
            raise ValueError(msg)

        if groups != 'all':
            cv.check_iterable_type('groups', groups, Integral)
        if nuclides != 'all' and nuclides != 'sum':
            cv.check_iterable_type('nuclides', nuclides, basestring)
        cv.check_value('xs_type', xs_type, ['macro', 'micro'])

        # Get a Pandas DataFrame from the derived xs tally
        if self.by_nuclide and nuclides == 'sum':

            # Use tally summation to sum across all nuclides
            query_nuclides = self.get_all_nuclides()
            xs_tally = self.xs_tally.summation(nuclides=query_nuclides)
            df = xs_tally.get_pandas_dataframe(summary=summary)

            # Remove nuclide column since it is homogeneous and redundant
            df.drop('nuclide', axis=1, inplace=True)

        # If the user requested a specific set of nuclides
        elif self.by_nuclide and nuclides != 'all':
            xs_tally = self.xs_tally.get_slice(nuclides=nuclides)
            df = xs_tally.get_pandas_dataframe(summary=summary)

        # If the user requested all nuclides, keep nuclide column in dataframe
        else:
            df = self.xs_tally.get_pandas_dataframe(summary=summary)

        # Remove the score column since it is homogeneous and redundant
        if summary and self.domain_type == 'distribcell':
            df = df.drop('score', level=0, axis=1)
        else:
            df = df.drop('score', axis=1)

        # Override energy groups bounds with indices
        all_groups = np.arange(self.num_groups, 0, -1, dtype=np.int)
        all_groups = np.repeat(all_groups, self.num_nuclides)
        if 'energy [MeV]' in df and 'energyout [MeV]' in df:
            df.rename(columns={'energy [MeV]': 'group in'}, inplace=True)
            in_groups = np.tile(all_groups, self.num_subdomains)
            in_groups = np.repeat(in_groups, self.num_groups)
            df['group in'] = in_groups

            df.rename(columns={'energyout [MeV]': 'group out'}, inplace=True)
            out_groups = \
                np.tile(all_groups, self.num_subdomains * self.num_groups)
            df['group out'] = out_groups
            columns = ['group in', 'group out']

        elif 'energyout [MeV]' in df:
            df.rename(columns={'energyout [MeV]': 'group out'}, inplace=True)
            in_groups = np.tile(all_groups, self.num_subdomains)
            df['group out'] = in_groups
            columns = ['group out']

        elif 'energy [MeV]' in df:
            df.rename(columns={'energy [MeV]': 'group in'}, inplace=True)
            in_groups = np.tile(all_groups, self.num_subdomains)
            df['group in'] = in_groups
            columns = ['group in']

        # Select out those groups the user requested
        if groups != 'all':
            if 'group in' in df:
                df = df[df['group in'].isin(groups)]
            if 'group out' in df:
                df = df[df['group out'].isin(groups)]

        # If user requested micro cross sections, divide out the atom densities
        if xs_type == 'micro':
            if self.by_nuclide:
                densities = self.get_nuclide_densities(nuclides)
            else:
                densities = self.get_nuclide_densities('sum')
            tile_factor = df.shape[0] / len(densities)
            df['mean'] /= np.tile(densities, tile_factor)
            df['std. dev.'] /= np.tile(densities, tile_factor)

        # Sort the dataframe by domain type id (e.g., distribcell id) and
        # energy groups such that data is from fast to thermal
        df.sort([self.domain_type] + columns, inplace=True)

        return df


class TotalXS(MGXS):
    """A total multi-group cross section."""

    def __init__(self, domain=None, domain_type=None,
                 groups=None, by_nuclide=False, name=''):
        super(TotalXS, self).__init__(domain, domain_type,
                                      groups, by_nuclide, name)
        self._rxn_type = 'total'

    @property
    def tallies(self):
        """Construct the OpenMC tallies needed to compute this cross section.

        This method constructs two tracklength tallies to compute the 'flux'
        and 'total' reaction rates in the spatial domain and energy groups
        of interest.

        """

        # Instantiate tallies if they do not exist
        if self._tallies is None:

            # Create a list of scores for each Tally to be created
            scores = ['flux', 'total']
            estimator = 'tracklength'
            keys = scores

            # Create the non-domain specific Filters for the Tallies
            group_edges = self.energy_groups.group_edges
            energy_filter = openmc.Filter('energy', group_edges)
            filters = [[energy_filter], [energy_filter]]

            # Initialize the Tallies
            self._create_tallies(scores, filters, keys, estimator)

        return self._tallies

    def compute_xs(self):
        """Computes the multi-group total cross sections using OpenMC
        tally arithmetic.
        """

        self._xs_tally = self.tallies['total'] / self.tallies['flux']
        super(TotalXS, self).compute_xs()


class TransportXS(MGXS):
    """A transport-corrected total multi-group cross section."""

    def __init__(self, domain=None, domain_type=None,
                 groups=None, by_nuclide=False, name=''):
        super(TransportXS, self).__init__(domain, domain_type,
                                          groups, by_nuclide, name)
        self._rxn_type = 'transport'

    @property
    def tallies(self):
        """Construct the OpenMC tallies needed to compute this cross section.

        This method constructs three analog tallies to compute the 'flux',
        'total' and 'scatter-P1' reaction rates in the spatial domain and
        energy groups of interest.

        """

        # Instantiate tallies if they do not exist
        if self._tallies is None:

            # Create a list of scores for each Tally to be created
            scores = ['flux', 'total', 'scatter-P1']
            estimator = 'analog'
            keys = scores

            # Create the non-domain specific Filters for the Tallies
            group_edges = self.energy_groups.group_edges
            energy_filter = openmc.Filter('energy', group_edges)
            energyout_filter = openmc.Filter('energyout', group_edges)
            filters = [[energy_filter], [energy_filter], [energyout_filter]]

            # Initialize the Tallies
            self._create_tallies(scores, filters, keys, estimator)

        return self._tallies

    def compute_xs(self):
        """Computes the multi-group transport cross sections using OpenMC
        tally arithmetic."""

        # Use tally slicing to remove scatter-P0 data from scatter-P1 tally
        scatter_p1 = self.tallies['scatter-P1']
        self.tallies['scatter-P1'] = scatter_p1.get_slice(scores=['scatter-P1'])
        self.tallies['scatter-P1'].filters[-1].type = 'energy'

        self._xs_tally = self.tallies['total'] - self.tallies['scatter-P1']
        self._xs_tally /= self.tallies['flux']
        super(TransportXS, self).compute_xs()


class AbsorptionXS(MGXS):
    """An absorption multi-group cross section."""

    def __init__(self, domain=None, domain_type=None,
                 groups=None, by_nuclide=False, name=''):
        super(AbsorptionXS, self).__init__(domain, domain_type,
                                           groups, by_nuclide, name)
        self._rxn_type = 'absorption'

    @property
    def tallies(self):
        """Construct the OpenMC tallies needed to compute this cross section.

        This method constructs two tracklength tallies to compute the 'flux'
        and 'absorption' reaction rates in the spatial domain and energy
        groups of interest.

        """

        # Instantiate tallies if they do not exist
        if self._tallies is None:

            # Create a list of scores for each Tally to be created
            scores = ['flux', 'absorption']
            estimator = 'tracklength'
            keys = scores

            # Create the non-domain specific Filters for the Tallies
            group_edges = self.energy_groups.group_edges
            energy_filter = openmc.Filter('energy', group_edges)
            filters = [[energy_filter], [energy_filter]]

            # Initialize the Tallies
            self._create_tallies(scores, filters, keys, estimator)

        return self._tallies

    def compute_xs(self):
        """Computes the multi-group absorption cross sections using OpenMC
        tally arithmetic."""

        self._xs_tally = self.tallies['absorption'] / self.tallies['flux']
        super(AbsorptionXS, self).compute_xs()


class CaptureXS(MGXS):
    """A capture multi-group cross section.

<<<<<<< HEAD
    The Neutron capture reaction rate is defined as the difference between
=======
    The neutron capture reaction rate is defined as the difference between
>>>>>>> 990e7eba
    OpenMC's 'absorption' and 'fission' reaction rate score types. This includes
    not only radiative capture, but all forms of neutron disappearance aside
    from fission (e.g., MT > 100).

    """

    def __init__(self, domain=None, domain_type=None,
                 groups=None, by_nuclide=False, name=''):
        super(CaptureXS, self).__init__(domain, domain_type,
                                        groups, by_nuclide, name)
        self._rxn_type = 'capture'

    @property
    def tallies(self):
        """Construct the OpenMC tallies needed to compute this cross section.

        This method constructs two tracklength tallies to compute the 'flux'
        and 'capture' reaction rates in the spatial domain and energy
        groups of interest.

        """

        # Instantiate tallies if they do not exist
        if self._tallies is None:

            # Create a list of scores for each Tally to be created
            scores = ['flux', 'absorption', 'fission']
            estimator = 'tracklength'
            keys = scores

            # Create the non-domain specific Filters for the Tallies
            group_edges = self.energy_groups.group_edges
            energy_filter = openmc.Filter('energy', group_edges)
            filters = [[energy_filter], [energy_filter], [energy_filter]]

            # Initialize the Tallies
            self._create_tallies(scores, filters, keys, estimator)

        return self._tallies

    def compute_xs(self):
        """Computes the multi-group capture cross sections using OpenMC
        tally arithmetic."""

        self._xs_tally = self.tallies['absorption'] - self.tallies['fission']
        self._xs_tally /= self.tallies['flux']
        super(CaptureXS, self).compute_xs()


class FissionXS(MGXS):
    """A fission multi-group cross section."""

    def __init__(self, domain=None, domain_type=None,
                 groups=None, by_nuclide=False, name=''):
        super(FissionXS, self).__init__(domain, domain_type,
                                        groups, by_nuclide, name)
        self._rxn_type = 'fission'

    @property
    def tallies(self):
        """Construct the OpenMC tallies needed to compute this cross section.

        This method constructs two tracklength tallies to compute the 'flux'
        and 'fission' reaction rates in the spatial domain and energy
        groups of interest.

        """

        # Instantiate tallies if they do not exist
        if self._tallies is None:

            # Create a list of scores for each Tally to be created
            scores = ['flux', 'fission']
            estimator = 'tracklength'
            keys = scores

            # Create the non-domain specific Filters for the Tallies
            group_edges = self.energy_groups.group_edges
            energy_filter = openmc.Filter('energy', group_edges)
            filters = [[energy_filter], [energy_filter]]

            # Initialize the Tallies
            self._create_tallies(scores, filters, keys, estimator)

        return self._tallies

    def compute_xs(self):
        """Computes the multi-group fission cross sections using OpenMC
        tally arithmetic."""

        self._xs_tally = self.tallies['fission'] / self.tallies['flux']
        super(FissionXS, self).compute_xs()


class NuFissionXS(MGXS):
    """A fission production multi-group cross section."""

    def __init__(self, domain=None, domain_type=None,
                 groups=None, by_nuclide=False, name=''):
        super(NuFissionXS, self).__init__(domain, domain_type,
                                          groups, by_nuclide, name)
        self._rxn_type = 'nu-fission'

    @property
    def tallies(self):
        """Construct the OpenMC tallies needed to compute this cross section.

        This method constructs two tracklength tallies to compute the 'flux'
        and 'nu-fission' reaction rates in the spatial domain and energy
        groups of interest.

        """

        # Instantiate tallies if they do not exist
        if self._tallies is None:

            # Create a list of scores for each Tally to be created
            scores = ['flux', 'nu-fission']
            estimator = 'tracklength'
            keys = scores

            # Create the non-domain specific Filters for the Tallies
            group_edges = self.energy_groups.group_edges
            energy_filter = openmc.Filter('energy', group_edges)
            filters = [[energy_filter], [energy_filter]]

            # Initialize the Tallies
            self._create_tallies(scores, filters, keys, estimator)

        return self._tallies

    def compute_xs(self):
        """Computes the multi-group nu-fission cross sections using OpenMC
        tally arithmetic."""

        self._xs_tally = self.tallies['nu-fission'] / self.tallies['flux']
        super(NuFissionXS, self).compute_xs()


class ScatterXS(MGXS):
    """A scatter multi-group cross section."""

    def __init__(self, domain=None, domain_type=None,
                 groups=None, by_nuclide=False, name=''):
        super(ScatterXS, self).__init__(domain, domain_type,
                                        groups, by_nuclide, name)
        self._rxn_type = 'scatter'

    @property
    def tallies(self):
        """Construct the OpenMC tallies needed to compute this cross section.

        This method constructs two tracklength tallies to compute the 'flux'
        and 'scatter' reaction rates in the spatial domain and energy
        groups of interest.

        """

        # Instantiate tallies if they do not exist
        if self._tallies is None:

            # Create a list of scores for each Tally to be created
            scores = ['flux', 'scatter']
            estimator = 'tracklength'
            keys = scores

            # Create the non-domain specific Filters for the Tallies
            group_edges = self.energy_groups.group_edges
            energy_filter = openmc.Filter('energy', group_edges)
            filters = [[energy_filter], [energy_filter]]

            # Intialize the Tallies
            self._create_tallies(scores, filters, keys, estimator)

        return self._tallies

    def compute_xs(self):
        """Computes the scattering multi-group cross sections using
        OpenMC tally arithmetic."""

        self._xs_tally = self.tallies['scatter'] / self.tallies['flux']
        super(ScatterXS, self).compute_xs()


class NuScatterXS(MGXS):
    """A nu-scatter multi-group cross section."""

    def __init__(self, domain=None, domain_type=None,
                 groups=None, by_nuclide=False, name=''):
        super(NuScatterXS, self).__init__(domain, domain_type,
                                          groups, by_nuclide, name)
        self._rxn_type = 'nu-scatter'

    @property
    def tallies(self):
        """Construct the OpenMC tallies needed to compute this cross section.

        This method constructs two analog tallies to compute the 'flux'
        and 'nu-scatter' reaction rates in the spatial domain and energy
        groups of interest.

        """

        # Instantiate tallies if they do not exist
        if self._tallies is None:

            # Create a list of scores for each Tally to be created
            scores = ['flux', 'nu-scatter']
            estimator = 'analog'
            keys = scores

            # Create the non-domain specific Filters for the Tallies
            group_edges = self.energy_groups.group_edges
            energy_filter = openmc.Filter('energy', group_edges)
            filters = [[energy_filter], [energy_filter]]

            # Initialize the Tallies
            self._create_tallies(scores, filters, keys, estimator)

        return self._tallies

    def compute_xs(self):
        """Computes the nu-scattering multi-group cross section using OpenMC
        tally arithmetic."""

        self._xs_tally = self.tallies['nu-scatter'] / self.tallies['flux']
        super(NuScatterXS, self).compute_xs()


class ScatterMatrixXS(MGXS):
    """A scattering matrix multi-group cross section.

    Attributes
    ----------
    correction : 'P0' or None
        Apply the P0 correction to scattering matrices if set to 'P0'

    """

    def __init__(self, domain=None, domain_type=None,
                 groups=None, by_nuclide=False, name=''):
        super(ScatterMatrixXS, self).__init__(domain, domain_type,
                                              groups, by_nuclide, name)
        self._rxn_type = 'scatter matrix'
        self._correction = 'P0'

    def __deepcopy__(self, memo):
        clone = super(ScatterMatrixXS, self).__deepcopy__(memo)
        clone._correction = self.correction
        return clone

    @property
    def correction(self):
        return self._correction

    @property
    def tallies(self):
        """Construct the OpenMC tallies needed to compute this cross section.

        This method constructs three analog tallies to compute the 'flux',
        'scatter' and 'scatter-P1' reaction rates in the spatial domain and
        energy groups of interest.

        """

        # Instantiate tallies if they do not exist
        if self._tallies is None:

            group_edges = self.energy_groups.group_edges
            energy = openmc.Filter('energy', group_edges)
            energyout = openmc.Filter('energyout', group_edges)

            # Create a list of scores for each Tally to be created
            if self.correction == 'P0':
                scores = ['flux', 'scatter', 'scatter-P1']
                filters = [[energy], [energy, energyout], [energyout]]
            else:
                scores = ['flux', 'scatter']
                filters = [[energy], [energy, energyout]]

            estimator = 'analog'
            keys = scores

            # Initialize the Tallies
            self._create_tallies(scores, filters, keys, estimator)

        return self._tallies

    @correction.setter
    def correction(self, correction):
        cv.check_value('correction', correction, ('P0', None))
        self._correction = correction

    def compute_xs(self):
        """Computes the multi-group scattering matrix using OpenMC
        tally arithmetic."""

        # If using P0 correction subtract scatter-P1 from the diagonal
        if self.correction == 'P0':
            scatter_p1 = self.tallies['scatter-P1']
            scatter_p1 = scatter_p1.get_slice(scores=['scatter-P1'])
<<<<<<< HEAD
            energy_filter = copy.deepcopy(self.tallies['scatter'].
                                          find_filter('energy'))
=======
            energy_filter = self.tallies['scatter'].find_filter('energy')
            energy_filter = copy.deepcopy(energy_filter)
>>>>>>> 990e7eba
            scatter_p1 = scatter_p1.diagonalize_filter(energy_filter)
            rxn_tally = self.tallies['scatter'] - scatter_p1
        else:
            rxn_tally = self.tallies['scatter']

        self._xs_tally = rxn_tally / self.tallies['flux']
        super(ScatterMatrixXS, self).compute_xs()

    def get_xs(self, in_groups='all', out_groups='all',
               subdomains='all', nuclides='all', xs_type='macro',
               order_groups='increasing', value='mean'):
        """Returns an array of multi-group cross sections.

        This method constructs a 2D NumPy array for the requested scattering
        matrix data data for one or more energy groups and subdomains.

        Parameters
        ----------
        in_groups : Iterable of Integral or 'all'
            Incoming energy groups of interest. Defaults to 'all'.
        out_groups : Iterable of Integral or 'all'
            Outgoing energy groups of interest. Defaults to 'all'.
        subdomains : Iterable of Integral or 'all'
            Subdomain IDs of interest. Defaults to 'all'.
        nuclides : Iterable of str or 'all' or 'sum'
            A list of nuclide name strings (e.g., ['U-235', 'U-238']). The
            special string 'all' will return the cross sections for all nuclides
            in the spatial domain. The special string 'sum' will return the
            cross section summed over all nuclides. Defaults to 'all'.
        xs_type: {'macro', 'micro'}
            Return the macro or micro cross section in units of cm^-1 or barns.
            Defaults to 'macro'.
        order_groups: {'increasing', 'decreasing'}
            Return the cross section indexed according to increasing or
            decreasing energy groups (decreasing or increasing energies).
            Defaults to 'increasing'.
        value : str
            A string for the type of value to return - 'mean', 'std_dev', or
            'rel_err' are accepted. Defaults to the empty string.

        Returns
        -------
        ndarray
            A NumPy array of the multi-group cross section indexed in the order
            each group and subdomain is listed in the parameters.

        Raises
        ------
        ValueError
            When this method is called before the multi-group cross section is
            computed from tally data.

        """

        if self.xs_tally is None:
            msg = 'Unable to get cross section since it has not been computed'
            raise ValueError(msg)

        cv.check_value('value', value, ['mean', 'std_dev', 'rel_err'])
        cv.check_value('xs_type', xs_type, ['macro', 'micro'])

        filters = []
        filter_bins = []

        # Construct a collection of the domain filter bins
        if subdomains != 'all':
            cv.check_iterable_type('subdomains', subdomains, Integral)
            for subdomain in subdomains:
                filters.append(self.domain_type)
                filter_bins.append((subdomain,))

        # Construct list of energy group bounds tuples for all requested groups
        if in_groups != 'all':
            cv.check_iterable_type('groups', in_groups, Integral)
            for group in in_groups:
                filters.append('energy')
                filter_bins.append((self.energy_groups.get_group_bounds(group),))

        # Construct list of energy group bounds tuples for all requested groups
        if out_groups != 'all':
            cv.check_iterable_type('groups', out_groups, Integral)
            for group in out_groups:
                filters.append('energyout')
                filter_bins.append((self.energy_groups.get_group_bounds(group),))

        # Construct a collection of the nuclides to retrieve from the xs tally
        if self.by_nuclide:
            if nuclides == 'all' or nuclides == 'sum' or nuclides == ['sum']:
                query_nuclides = self.get_all_nuclides()
            else:
                query_nuclides = nuclides
        else:
            query_nuclides = ['total']

        # Use tally summation if user requested the sum for all nuclides
        if nuclides == 'sum' or nuclides == ['sum']:
            xs_tally = self.xs_tally.summation(nuclides=query_nuclides)
            xs = xs_tally.get_values(filters=filters,
                                     filter_bins=filter_bins, value=value)
        else:
            xs = self.xs_tally.get_values(filters=filters,
                                          filter_bins=filter_bins,
                                          nuclides=query_nuclides, value=value)

        xs = np.nan_to_num(xs)

        # Divide by atom number densities for microscopic cross sections
        if xs_type == 'micro':
            if self.by_nuclide:
                densities = self.get_nuclide_densities(nuclides)
            else:
                densities = self.get_nuclide_densities('sum')
            if value == 'mean' or value == 'std_dev':
                xs /= densities[np.newaxis, :, np.newaxis]

        # Reverse data if user requested increasing energy groups since
        # tally data is stored in order of increasing energies
        if order_groups == 'increasing':
            if in_groups == 'all':
                num_in_groups = self.num_groups
            else:
                num_in_groups = len(in_groups)
            if out_groups == 'all':
                num_out_groups = self.num_groups
            else:
                num_out_groups = len(out_groups)

            # Reshape tally data array with separate axes for domain and energy
            num_subdomains = int(xs.shape[0] / (num_in_groups * num_out_groups))
            new_shape = (num_subdomains, num_in_groups, num_out_groups)
            new_shape += xs.shape[1:]
            xs = np.reshape(xs, new_shape)

            # Reverse energies to align with increasing energy groups
            xs = xs[:, ::-1, ::-1, :]

            # Eliminate trivial dimensions
            xs = np.squeeze(xs)
            xs = np.atleast_2d(xs)

        return xs

    def print_xs(self, subdomains='all', nuclides='all', xs_type='macro'):
        """Prints a string representation for the multi-group cross section.

        Parameters
        ----------
        subdomains : Iterable of Integral or 'all'
            The subdomain IDs of the cross sections to include in the report.
            Defaults to 'all'.
        nuclides : Iterable of str or 'all' or 'sum'
            The nuclides of the cross-sections to include in the report. This
            may be a list of nuclide name strings (e.g., ['U-235', 'U-238']).
            The special string 'all' will report the cross sections for all
            nuclides in the spatial domain. The special string 'sum' will report
            the cross sections summed over all nuclides. Defaults to 'all'.
        xs_type: {'macro', 'micro'}
            Return the macro or micro cross section in units of cm^-1 or barns.
            Defaults to 'macro'.

        """

        # Construct a collection of the subdomains to report
        if subdomains != 'all':
            cv.check_iterable_type('subdomains', subdomains, Integral)
        elif self.domain_type == 'distribcell':
            subdomains = np.arange(self.num_subdomains, dtype=np.int)
        else:
            subdomains = [self.domain.id]

        # Construct a collection of the nuclides to report
        if self.by_nuclide:
            if nuclides == 'all':
                nuclides = self.get_all_nuclides()
            if nuclides == 'sum':
                nuclides = ['sum']
            else:
                cv.check_iterable_type('nuclides', nuclides, basestring)
        else:
            nuclides = ['sum']

        cv.check_value('xs_type', xs_type, ['macro', 'micro'])

        # Build header for string with type and domain info
        string = 'Multi-Group XS\n'
        string += '{0: <16}=\t{1}\n'.format('\tReaction Type', self.rxn_type)
        string += '{0: <16}=\t{1}\n'.format('\tDomain Type', self.domain_type)
        string += '{0: <16}=\t{1}\n'.format('\tDomain ID', self.domain.id)

        # If cross section data has not been computed, only print string header
        if self.xs_tally is None:
            print(string)
            return

        string += '{0: <16}\n'.format('\tEnergy Groups:')
        template = '{0: <12}Group {1} [{2: <10} - {3: <10}MeV]\n'

        # Loop over energy groups ranges
        for group in range(1, self.num_groups+1):
            bounds = self.energy_groups.get_group_bounds(group)
            string += template.format('', group, bounds[0], bounds[1])

        if subdomains == 'all':
            if self.domain_type == 'distribcell':
                subdomains = np.arange(self.num_subdomains, dtype=np.int)
            else:
                subdomains = [self.domain.id]

        # Loop over all subdomains
        for subdomain in subdomains:

            if self.domain_type == 'distribcell':
                string += \
                    '{0: <16}=\t{1}\n'.format('\tSubdomain', subdomain)

            # Loop over all Nuclides
            for nuclide in nuclides:

                # Build header for nuclide type
                if xs_type != 'sum':
                    string += '{0: <16}=\t{1}\n'.format('\tNuclide', nuclide)

                # Build header for cross section type
                if xs_type == 'macro':
                    string += '{0: <16}\n'.format('\tCross Sections [cm^-1]:')
                else:
                    string += '{0: <16}\n'.format('\tCross Sections [barns]:')

                template = '{0: <12}Group {1} -> Group {2}:\t\t'

                # Loop over incoming/outgoing energy groups ranges
                for in_group in range(1, self.num_groups+1):
                    for out_group in range(1, self.num_groups+1):
                        string += template.format('', in_group, out_group)
                        average = \
                            self.get_xs([in_group], [out_group],
                                        [subdomain], [nuclide],
                                        xs_type=xs_type, value='mean')
                        rel_err = \
                            self.get_xs([in_group], [out_group],
                                        [subdomain], [nuclide],
                                        xs_type=xs_type, value='rel_err')
                        average = average.flatten()[0]
                        rel_err = rel_err.flatten()[0] * 100.
                        string += '{:1.2e} +/- {:1.2e}%'.format(average, rel_err)
                        string += '\n'
                    string += '\n'
                string += '\n'
            string += '\n'

        print(string)


class NuScatterMatrixXS(ScatterMatrixXS):
    """A scattering production matrix multi-group cross section."""

    def __init__(self, domain=None, domain_type=None,
                 groups=None, by_nuclide=False, name=''):
        super(NuScatterMatrixXS, self).__init__(domain, domain_type,
                                                groups, by_nuclide, name)
        self._rxn_type = 'nu-scatter matrix'

    @property
    def tallies(self):
        """Construct the OpenMC tallies needed to compute this cross section.

        This method constructs three analog tallies to compute the 'flux',
        'nu-scatter' and 'scatter-P1' reaction rates in the spatial domain and
        energy groups of interest.

        """

        # Instantiate tallies if they do not exist
        if self._tallies is None:

            # Create the non-domain specific Filters for the Tallies
            group_edges = self.energy_groups.group_edges
            energy = openmc.Filter('energy', group_edges)
            energyout = openmc.Filter('energyout', group_edges)

            # Create a list of scores for each Tally to be created
            if self.correction == 'P0':
                scores = ['flux', 'nu-scatter', 'scatter-P1']
                estimator = 'analog'
                keys = ['flux', 'scatter', 'scatter-P1']
                filters = [[energy], [energy, energyout], [energyout]]
            else:
                scores = ['flux', 'nu-scatter']
                estimator = 'analog'
                keys = ['flux', 'scatter']
                filters = [[energy], [energy, energyout]]

            # Intialize the Tallies
            self._create_tallies(scores, filters, keys, estimator)

        return self._tallies

class Chi(MGXS):
    """The fission spectrum."""

    def __init__(self, domain=None, domain_type=None,
                 groups=None, by_nuclide=False, name=''):
        super(Chi, self).__init__(domain, domain_type, groups, by_nuclide, name)
        self._rxn_type = 'chi'

    @property
    def tallies(self):
        """Construct the OpenMC tallies needed to compute this cross section.

        This method constructs two analog tallies to compute 'nu-fission'
        reaction rates with 'energy' and 'energyout' filters in the spatial
        domain and energy groups of interest.

        """

        # Instantiate tallies if they do not exist
        if self._tallies is None:

            # Create a list of scores for each Tally to be created
            scores = ['nu-fission', 'nu-fission']
            estimator = 'analog'
            keys = ['nu-fission-in', 'nu-fission-out']

            # Create the non-domain specific Filters for the Tallies
            group_edges = self.energy_groups.group_edges
            energyout = openmc.Filter('energyout', group_edges)
            energyin = openmc.Filter('energy', [group_edges[0], group_edges[-1]])
            filters = [[energyin], [energyout]]

            # Intialize the Tallies
            self._create_tallies(scores, filters, keys, estimator)

        return self._tallies

    def compute_xs(self):
        """Computes chi fission spectrum using OpenMC tally arithmetic."""

        # Retrieve the fission production tallies
        nu_fission_in = self.tallies['nu-fission-in']
        nu_fission_out = self.tallies['nu-fission-out']

        # Remove coarse energy filter to keep it out of tally arithmetic
        energy_filter = nu_fission_in.find_filter('energy')
        nu_fission_in.remove_filter(energy_filter)

        # Compute chi
        self._xs_tally = nu_fission_out / nu_fission_in

        # Add the coarse energy filter back to the nu-fission tally
        nu_fission_in.add_filter(energy_filter)

        super(Chi, self).compute_xs()

    def get_xs(self, groups='all', subdomains='all', nuclides='all',
               xs_type='macro', order_groups='increasing', value='mean'):
        """Returns an array of the fission spectrum.

        This method constructs a 2D NumPy array for the requested multi-group
        cross section data data for one or more energy groups and subdomains.

        Parameters
        ----------
        groups : Iterable of Integral or 'all'
            Energy groups of interest. Defaults to 'all'.
        subdomains : Iterable of Integral or 'all'
            Subdomain IDs of interest. Defaults to 'all'.
        nuclides : Iterable of str or 'all' or 'sum'
            A list of nuclide name strings (e.g., ['U-235', 'U-238']). The
            special string 'all' will return the cross sections for all nuclides
            in the spatial domain. The special string 'sum' will return the
            cross section summed over all nuclides. Defaults to 'all'.
        xs_type: {'macro', 'micro'}
            This parameter is not relevant for chi but is included here to
            mirror the parent MGXS.get_xs(...) class method
        order_groups: {'increasing', 'decreasing'}
            Return the cross section indexed according to increasing or
            decreasing energy groups (decreasing or increasing energies).
            Defaults to 'increasing'.
        value : str
            A string for the type of value to return - 'mean', 'std_dev', or
            'rel_err' are accepted. Defaults to 'mean'.

        Returns
        -------
        ndarray
            A NumPy array of the multi-group cross section indexed in the order
            each group, subdomain and nuclide is listed in the parameters.

        Raises
        ------
        ValueError
            When this method is called before the multi-group cross section is
            computed from tally data.

        """

        if self.xs_tally is None:
            msg = 'Unable to get cross section since it has not been computed'
            raise ValueError(msg)

        cv.check_value('value', value, ['mean', 'std_dev', 'rel_err'])
        cv.check_value('xs_type', xs_type, ['macro', 'micro'])

        filters = []
        filter_bins = []

        # Construct a collection of the domain filter bins
        if subdomains != 'all':
            cv.check_iterable_type('subdomains', subdomains, Integral)
            for subdomain in subdomains:
                filters.append(self.domain_type)
                filter_bins.append((subdomain,))

        # Construct list of energy group bounds tuples for all requested groups
        if groups != 'all':
            cv.check_iterable_type('groups', groups, Integral)
            for group in groups:
                filters.append('energyout')
                filter_bins.append((self.energy_groups.get_group_bounds(group),))

        # If chi was computed for each nuclide in the domain
        if self.by_nuclide:

            # Get the sum as the fission source weighted average chi for all
            # nuclides in the domain
            if nuclides == 'sum' or nuclides == ['sum']:

                # Retrieve the fission production tallies
                nu_fission_in = self.tallies['nu-fission-in']
                nu_fission_out = self.tallies['nu-fission-out']

                # Sum out all nuclides
                nuclides = self.get_all_nuclides()
                nu_fission_in = nu_fission_in.summation(nuclides=nuclides)
                nu_fission_out = nu_fission_out.summation(nuclides=nuclides)

                # Remove coarse energy filter to keep it out of tally arithmetic
                energy_filter = nu_fission_in.find_filter('energy')
                nu_fission_in.remove_filter(energy_filter)

                # Compute chi and store it as the xs_tally attribute so we can
                # use the generic get_xs(...) method
                xs_tally = nu_fission_out / nu_fission_in

                # Add the coarse energy filter back to the nu-fission tally
                nu_fission_in.add_filter(energy_filter)

                xs = xs_tally.get_values(filters=filters,
                                         filter_bins=filter_bins, value=value)

            # Get chi for all nuclides in the domain
            elif nuclides == 'all':
                nuclides = self.get_all_nuclides()
                xs = self.xs_tally.get_values(filters=filters,
                                              filter_bins=filter_bins,
                                              nuclides=nuclides, value=value)

            # Get chi for user-specified nuclides in the domain
            else:
                cv.check_iterable_type('nuclides', nuclides, basestring)
                xs = self.xs_tally.get_values(filters=filters,
                                              filter_bins=filter_bins,
                                              nuclides=nuclides, value=value)

        # If chi was computed as an average of nuclides in the domain
        else:
            xs = self.xs_tally.get_values(filters=filters,
                                          filter_bins=filter_bins, value=value)

        # Reverse data if user requested increasing energy groups since
        # tally data is stored in order of increasing energies
        if order_groups == 'increasing':

            # Reshape tally data array with separate axes for domain and energy
            if groups == 'all':
                num_groups = self.num_groups
            else:
                num_groups = len(groups)
            num_subdomains = int(xs.shape[0] / num_groups)
            new_shape = (num_subdomains, num_groups) + xs.shape[1:]
            xs = np.reshape(xs, new_shape)

            # Reverse energies to align with increasing energy groups
            xs = xs[:, ::-1, :]

            # Eliminate trivial dimensions
            xs = np.squeeze(xs)
            xs = np.atleast_1d(xs)

        xs = np.nan_to_num(xs)
        return xs

    def get_pandas_dataframe(self, groups='all', nuclides='all',
                             xs_type='macro', summary=None):
        """Build a Pandas DataFrame for the MGXS data.

        This method leverages the Tally.get_pandas_dataframe(...) method, but
        renames the columns with terminology appropriate for cross section data.

        Parameters
        ----------
        groups : Iterable of Integral or 'all'
            Energy groups of interest. Defaults to 'all'.
        nuclides : Iterable of str or 'all' or 'sum'
            The nuclides of the cross-sections to include in the dataframe. This
            may be a list of nuclide name strings (e.g., ['U-235', 'U-238']).
            The special string 'all' will include the cross sections for all
            nuclides in the spatial domain. The special string 'sum' will
            include the cross sections summed over all nuclides. Defaults to
            'all'.
        xs_type: {'macro', 'micro'}
            Return macro or micro cross section in units of cm^-1 or barns.
            Defaults to 'macro'.
        summary : None or Summary
            An optional Summary object to be used to construct columns for
            distribcell tally filters (default is None). The geometric
            information in the Summary object is embedded into a multi-index
            column with a geometric "path" to each distribcell intance.
            NOTE: This option requires the OpenCG Python package.

        Returns
        -------
        pandas.DataFrame
            A Pandas DataFrame for the cross section data.

        Raises
        ------
        ValueError
            When this method is called before the multi-group cross section is
            computed from tally data.

        """

        # Build the dataframe using the parent class method
        df = super(Chi, self).get_pandas_dataframe(groups, nuclides,
                                                   xs_type, summary)

        # If user requested micro cross sections, multiply by the atom
        # densities to cancel out division made by the parent class method
        if xs_type == 'micro':
            if self.by_nuclide:
                densities = self.get_nuclide_densities(nuclides)
            else:
                densities = self.get_nuclide_densities('sum')
            tile_factor = df.shape[0] / len(densities)
            df['mean'] *= np.tile(densities, tile_factor)
            df['std. dev.'] *= np.tile(densities, tile_factor)

        return df<|MERGE_RESOLUTION|>--- conflicted
+++ resolved
@@ -1458,11 +1458,7 @@
 class CaptureXS(MGXS):
     """A capture multi-group cross section.
 
-<<<<<<< HEAD
-    The Neutron capture reaction rate is defined as the difference between
-=======
     The neutron capture reaction rate is defined as the difference between
->>>>>>> 990e7eba
     OpenMC's 'absorption' and 'fission' reaction rate score types. This includes
     not only radiative capture, but all forms of neutron disappearance aside
     from fission (e.g., MT > 100).
@@ -1764,13 +1760,8 @@
         if self.correction == 'P0':
             scatter_p1 = self.tallies['scatter-P1']
             scatter_p1 = scatter_p1.get_slice(scores=['scatter-P1'])
-<<<<<<< HEAD
-            energy_filter = copy.deepcopy(self.tallies['scatter'].
-                                          find_filter('energy'))
-=======
             energy_filter = self.tallies['scatter'].find_filter('energy')
             energy_filter = copy.deepcopy(energy_filter)
->>>>>>> 990e7eba
             scatter_p1 = scatter_p1.diagonalize_filter(energy_filter)
             rxn_tally = self.tallies['scatter'] - scatter_p1
         else:
